#ifndef TIMING_H
#define TIMING_H

#include <Arduino.h>

<<<<<<< HEAD
// Some generic converters
#define MS_TO_US(ms) 	(ms * 1000)
#define MS_TO_NS(ms) 	(ms * 1000000)
#define US_TO_NS(us) 	(us * 1000)
#define US_TO_MS(us) 	(us / 1000)
#define NS_TO_US(ns) 	(ns / 1000)
#define NS_TO_MS(ns) 	(ns / 1000000)

// pass ARM_DWT_CYCNT to this to get the timing down to nanoseconds
#define CYCLES_TO_S(cycles)   (CYCCNT_OVERFLOW(cycles)*(F_CPU))
#define CYCLES_TO_MS(cycles)  (CYCCNT_OVERFLOW(cycles)*(1E3/F_CPU))
#define CYCLES_TO_US(cycles)  (CYCCNT_OVERFLOW(cycles)*(1E6/F_CPU))
#define CYCLES_TO_NS(cycles)  (CYCCNT_OVERFLOW(cycles)*(1E9/F_CPU))

// Get time duration from two cycle counts
#define DURATION_S(cyccnt1, cyccnt2)  (CYCLES_TO_S(cyccnt2 - cyccnt1))
#define DURATION_MS(cyccnt1, cyccnt2) (CYCLES_TO_MS(cyccnt2 - cyccnt1))
#define DURATION_US(cyccnt1, cyccnt2) (CYCLES_TO_US(cyccnt2 - cyccnt1))
#define DURATION_NS(cyccnt1, cyccnt2) (CYCLES_TO_NS(cyccnt2 - cyccnt1))

// Accounts for overflow
#ifndef UINT_MAX        // uhhhhhhh i REALLY hope this doesnt break anything.......!!
#define UINT_MAX 4294967295
#endif
#define CYCCNT_OVERFLOW(duration) (duration > UINT_MAX*0.25 ? UINT_MAX-duration : duration)

/// @brief Timing object with blocking capability
=======
// Time conversion helpers
#define NS_TO_US(ns)    (ns / 1e3f)
#define NS_TO_MS(ns)    (ns / 1e6f)
#define NS_TO_S(ns)     (ns / 1e9f)

#define US_TO_NS(us)    (us * 1e3f)
#define US_TO_MS(us)    (us / 1e3f)
#define US_TO_S(us)     (us / 1e6f)

#define MS_TO_S(ms)     (ms / 1e3f)
#define MS_TO_US(ms)    (ms * 1e3f)
#define MS_TO_NS(ms)    (ms * 1e6f)

#define S_TO_MS(s)      (s * 1e3f)
#define S_TO_US(s)      (s * 1e6f)
#define S_TO_NS(s)      (s * 1e9f)

/// @brief Timer class. Operates based on micros() and provides a simple interface for timing operations
>>>>>>> d8f6e314
struct Timer {
    /// @brief Last recorded time, used in duration calculations
    uint32_t start_time = micros();

    /// @brief Default constructor, starts the timer
    Timer() { start(); }

    /// @brief Start the timer from the current time
    /// @note This resets all further methods to be relative to the current time
    void start() { start_time = micros(); }

    /// @brief Busy delay for a set duration in us
    /// @param duration The duration in us
    void delay_micros(uint32_t duration) {
        while (!duration_over(duration));   // wait until duration
        start();    // restart the timer for next run
    }

    /// @brief Busy delay for a set duration in ms
    /// @param duration The duration in ms
    void delay_millis(uint32_t duration) {
        while (!duration_over(MS_TO_US(duration))); // wait until duration
        start();    // restart the timer for next run
    }

    /// @brief Get the time in s since last timer call
    /// @note Other calls like delay will cause this function to return the delta since that call
    /// @return The delta in s since last timer method call
    float delta() {
        float delta = US_TO_S(get_elapsed());    // time in s since last start() call
        start();    // restart the timer for next run
        return delta;
    }

    /// @brief Get the time in us since last timer call
    /// @note Other calls like delay will cause this function to return the delta since that call
    /// @return The delta in us since last timer method call
    float delta_micros() {
        float delta = get_elapsed();
        start();    // restart the timer for next run
        return delta;
    }

    /// @brief Get the time in ms since last timer call
    /// @note Other calls like delay will cause this function to return the delta since that call
    /// @return The delta in ms since last timer method call
    float delta_millis() {
        float delta = US_TO_MS(get_elapsed());  // time in ms since last start() call
        start();    // restart the timer for next run
        return delta;
    }
    

private:
    /// @brief Helper to use when waiting until a duration is finished
    /// @param duration The duration in microseconds to check for
    /// @note This handles potential overflows within micros()
    /// @return True if the duration is elapsed, else false
    bool duration_over(uint32_t duration) {
        uint32_t curr_time = micros();

        // if curr_time is less than start_time, then this overflowed
        if (curr_time < start_time) {
            // calculate remaining duration
            // elapsed = (max - t1 + 1) + t2 assuming t2 < t1
            // + 1 is from the time going from MAX -> 0, this is still a microsecond
            uint32_t elapsed = (__UINT32_MAX__ - start_time + 1) + curr_time;
            if (elapsed >= duration) return true;
        }

        // curr_time is normal, check like usual
        if (curr_time - start_time >= duration) return true;

        // not elapsed
        return false;
    }

    /// @brief Get delta in us since last call to start()
    /// @note This handles potential overflows within micros()
    /// @return Delta in us
    uint32_t get_elapsed() {
        uint32_t curr_time = micros();
        
        // if curr_time is less than start_time, then this overflowed
        if (curr_time < start_time) {
            // calculate elapsed micros
            // elapsed = (max - t1 + 1) + t2 assuming t2 < t1
            // + 1 is from the time going from MAX -> 0, this is still a microsecond
            return (__UINT32_MAX__ - start_time + 1) + curr_time;

        }

        // return the last time since start() call
        return curr_time - start_time;
    }

};

#endif // TIMING_H<|MERGE_RESOLUTION|>--- conflicted
+++ resolved
@@ -3,35 +3,6 @@
 
 #include <Arduino.h>
 
-<<<<<<< HEAD
-// Some generic converters
-#define MS_TO_US(ms) 	(ms * 1000)
-#define MS_TO_NS(ms) 	(ms * 1000000)
-#define US_TO_NS(us) 	(us * 1000)
-#define US_TO_MS(us) 	(us / 1000)
-#define NS_TO_US(ns) 	(ns / 1000)
-#define NS_TO_MS(ns) 	(ns / 1000000)
-
-// pass ARM_DWT_CYCNT to this to get the timing down to nanoseconds
-#define CYCLES_TO_S(cycles)   (CYCCNT_OVERFLOW(cycles)*(F_CPU))
-#define CYCLES_TO_MS(cycles)  (CYCCNT_OVERFLOW(cycles)*(1E3/F_CPU))
-#define CYCLES_TO_US(cycles)  (CYCCNT_OVERFLOW(cycles)*(1E6/F_CPU))
-#define CYCLES_TO_NS(cycles)  (CYCCNT_OVERFLOW(cycles)*(1E9/F_CPU))
-
-// Get time duration from two cycle counts
-#define DURATION_S(cyccnt1, cyccnt2)  (CYCLES_TO_S(cyccnt2 - cyccnt1))
-#define DURATION_MS(cyccnt1, cyccnt2) (CYCLES_TO_MS(cyccnt2 - cyccnt1))
-#define DURATION_US(cyccnt1, cyccnt2) (CYCLES_TO_US(cyccnt2 - cyccnt1))
-#define DURATION_NS(cyccnt1, cyccnt2) (CYCLES_TO_NS(cyccnt2 - cyccnt1))
-
-// Accounts for overflow
-#ifndef UINT_MAX        // uhhhhhhh i REALLY hope this doesnt break anything.......!!
-#define UINT_MAX 4294967295
-#endif
-#define CYCCNT_OVERFLOW(duration) (duration > UINT_MAX*0.25 ? UINT_MAX-duration : duration)
-
-/// @brief Timing object with blocking capability
-=======
 // Time conversion helpers
 #define NS_TO_US(ns)    (ns / 1e3f)
 #define NS_TO_MS(ns)    (ns / 1e6f)
@@ -50,7 +21,6 @@
 #define S_TO_NS(s)      (s * 1e9f)
 
 /// @brief Timer class. Operates based on micros() and provides a simple interface for timing operations
->>>>>>> d8f6e314
 struct Timer {
     /// @brief Last recorded time, used in duration calculations
     uint32_t start_time = micros();
