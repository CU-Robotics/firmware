--- conflicted
+++ resolved
@@ -263,15 +263,6 @@
         }
 
         // print dr16
-<<<<<<< HEAD
-        logger.printf("DR16:\n\t");
-        dr16.print();
-
-        logger.printf("Target state:\n");
-        for (int i = 0; i < 8; i++) {
-            logger.printf("\t%d: %f %f %f\n", i, target_state[i][0], target_state[i][1], target_state[i][2]);
-        }
-=======
         // Serial.printf("DR16:\n\t");
         // dr16.print();
 
@@ -279,7 +270,6 @@
         // for (int i = 0; i < 8; i++) {
         //     Serial.printf("\t%d: %f %f %f\n", i, target_state[i][0], target_state[i][1], target_state[i][2]);
         // }
->>>>>>> d6fbe5c3
 
         // override temp state if needed
         if (incoming->get_hive_override_request() == 1) {
@@ -298,34 +288,20 @@
             count_one++;
         }
 
-<<<<<<< HEAD
-        logger.printf("Estimated state:\n");
-        for (int i = 0; i < 8; i++) {
-            logger.printf("\t%d: %f %f %f\n", i, temp_state[i][0], temp_state[i][1], temp_state[i][2]);
-        }
-=======
         // Serial.printf("Estimated state:\n");
         // for (int i = 0; i < 8; i++) {
         //     Serial.printf("\t%d: %f %f %f\n", i, temp_state[i][0], temp_state[i][1], temp_state[i][2]);
         // }
->>>>>>> d6fbe5c3
 
         // reference govern
         governor.set_estimate(temp_state);
         governor.step_reference(target_state, config->governor_types);
         governor.get_reference(temp_reference);
 
-<<<<<<< HEAD
-        logger.printf("Reference state:\n");
-        for (int i = 0; i < 8; i++) {
-            logger.printf("\t%d: %f %f %f\n", i, temp_reference[i][0], temp_reference[i][1], temp_reference[i][2]);
-        }
-=======
         // Serial.printf("Reference state:\n");
         // for (int i = 0; i < 8; i++) {
         //     Serial.printf("\t%d: %f %f %f\n", i, temp_reference[i][0], temp_reference[i][1], temp_reference[i][2]);
         // }
->>>>>>> d6fbe5c3
 
         // generate motor outputs from controls
         controller_manager.step(temp_reference, temp_state, temp_micro_state);
@@ -376,20 +352,12 @@
         if (dr16.is_connected() && (dr16.get_l_switch() == 2 || dr16.get_l_switch() == 3) && config_layer.is_configured() && !is_slow_loop) {
             // SAFETY OFF
             can.write();
-<<<<<<< HEAD
-            logger.printf("Can write\n");
-=======
-            // Serial.printf("Can write\n");
->>>>>>> d6fbe5c3
+            // logger.printf("Can write\n");
         } else {
             // SAFETY ON
             // TODO: Reset all controller integrators here
             can.issue_safety_mode();
-<<<<<<< HEAD
-            logger.printf("Can zero\n");
-=======
-            // Serial.printf("Can zero\n");
->>>>>>> d6fbe5c3
+            // logger.printf("Can zero\n");
         }
 
         // LED heartbeat -- linked to loop count to reveal slowdowns and freezes.
