#include <Arduino.h>

#include "git_info.h"

#include "utils/profiler.hpp"
#include "sensors/StereoCamTrigger.hpp"
#include "controls/estimator_manager.hpp"
#include "controls/controller_manager.hpp"
#include "ethernet_comms.hpp"

#include <TeensyDebug.h>
#include "sensors/LEDBoard.hpp"
#include "sensor_constants.hpp"
#include "SensorManager.hpp"

// Loop constants
#define LOOP_FREQ 1000
#define HEARTBEAT_FREQ 2

// Declare global objects
DR16 dr16;
<<<<<<< HEAD
RefSystem* ref;
CANManager can;
=======
CANManager can;
RefSystem ref;
>>>>>>> 71335aab
HIDLayer comms;
ACS712 current_sensor;


StereoCamTrigger stereoCamTrigger(60);

ConfigLayer config_layer;

Profiler prof;

Timer loop_timer;
Timer stall_timer;
Timer control_input_timer;

SensorManager sensor_manager;
EstimatorManager estimator_manager;
ControllerManager controller_manager;

Governor governor;

LEDBoard led;

Comms::EthernetComms ethernet_comms;

// DONT put anything else in this function. It is not a setup function
void print_logo() {
    if (Serial) {
        Serial.println("TEENSY SERIAL START\n\n");
        Serial.print("\033[1;33m");
        Serial.println("                  .:^!?!^.                        ");
        Serial.println("           .:~!?JYYYJ?7?Y5Y7!!.                   ");
        Serial.println("         :?5YJ?!~:.      ^777YP?.                 ");
        Serial.println("         5G~                  ~YP?:               ");
        Serial.println("         7P5555Y:               ^YP?:....         ");
        Serial.println("        ~55J7~^.   ..    .        ^JYYYYYYYYYJJ!. ");
        Serial.println("        YG^     !Y5555J:^PJ    Y5:      ...::^5G^ ");
        Serial.println("       :GY    .YG?^..^~ ~GY    5G^ ^!~~^^^!!~7G?  ");
        Serial.println(" .!JYYY5G!    7BJ       ~GY    5G^ ~??JJJY555GP!  ");
        Serial.println("^55!^:.^~.    ^PP~   .: ^GP:  ^PP:           :7PY.");
        Serial.println("YG^            :JP5YY55: ~YP55PY^              ~GJ");
        Serial.println("?G~      .?7~:   .^~~^.    .^:.                :G5");
        Serial.println(".5P^     7BYJ5YJ7^.                          .~5P^");
        Serial.println(" .JPJ!~!JP?  .:~?PP^            .:.    .^!JYY5Y!. ");
        Serial.println("   :!???!:       5P.         .!Y5YYYJ?Y5Y?!^:.    ");
        Serial.println("                 7G7        7GY!. .:~!^.          ");
        Serial.println("                  JG!      :G5                    ");
        Serial.println("                   7PY!^^~?PY:                    ");
        Serial.println("                    .!JJJJ?^                      ");
        Serial.print("\033[0m");
        Serial.println("\n\033[1;92mFW Ver. 2.1.0");
        Serial.printf("\nLast Built: %s at %s", __DATE__, __TIME__);
        Serial.printf("\nGit Hash: %s", GIT_COMMIT_HASH);
        Serial.printf("\nGit Branch: %s", GIT_BRANCH);
        Serial.printf("\nCommit Message: %s", GIT_COMMIT_MSG);
        Serial.printf("\nRandom Num: %x", ARM_DWT_CYCCNT);
        Serial.println("\033[0m\n");
    }
}

// Master loop
int main() {
    uint32_t loopc = 0; // Loop counter for heartbeat

    Serial.begin(115200); // the serial monitor is actually always active (for debug use Serial.println & tycmd)
    debug.begin(SerialUSB1);

    print_logo();

    // Execute setup functions
    pinMode(LED_BUILTIN, OUTPUT);

    led.init();
    //initialize objects
    can.init();
    dr16.init();
    comms.init();
<<<<<<< HEAD
    ref = sensor_manager.get_ref();
=======
>>>>>>> 71335aab

    // Config config
    Serial.println("Configuring...");
    const Config* config = config_layer.configure(&comms);
    Serial.println("Configured!");

<<<<<<< HEAD

    sensor_manager.init(config);
    


    //estimate micro and macro state
    estimator_manager.init(&can, config, &sensor_manager);
=======
    can.configure(config->motor_info);

    //estimate micro and macro state
    estimator_manager.init(&can, config);
>>>>>>> 71335aab

    //generate controller outputs based on governed references and estimated state
    controller_manager.init(&can, config);

    //set reference limits in the reference governor
    governor.set_reference_limits(config->set_reference_limits);

    // print all of config
    config->print();

    // variables for use in main
    float temp_state[STATE_LEN][3] = { 0 }; // Temp state array
    float temp_micro_state[CAN_MAX_MOTORS][MICRO_STATE_LEN] = { 0 }; // Temp micro state array
    float temp_reference[STATE_LEN][3] = { 0 }; //Temp governed state
    float target_state[STATE_LEN][3] = { 0 }; //Temp ungoverned state
    float hive_state_offset[STATE_LEN][3] = { 0 }; //Hive offset state
    // float motor_inputs[CAN_MAX_MOTORS] = { 0 }; //Array for storing controller outputs to send to CAN

    // manual controls variables
    float vtm_pos_x = 0;
    float vtm_pos_y = 0;
    float dr16_pos_x = 0;
    float dr16_pos_y = 0;
    float pos_offset_x = 0;
    float pos_offset_y = 0;

    // param to specify whether this is the first loop
    int count_one = 0;

    // whether we are in hive mode or not
    bool hive_toggle = false;

    Timer loop_timer;
    Timer stall_timer;
    Timer control_input_timer;

    Serial.println("Entering main loop...\n");

    //ethernet_comms.begin();

    // Main loop
    while (true) {
        // read sensors
        sensor_manager.read();
        // read CAN and DR16 -- These are kept out of sensor manager for safety reasons
        can.read();
        dr16.read();




        // read and write comms packets
        comms.ping();

        CommsPacket* incoming = comms.get_incoming_packet();
        CommsPacket* outgoing = comms.get_outgoing_packet();

        // check whether this packet is a config packet
        if (incoming->raw[3] == 1) {
            Serial.println("\n\nConfig request received, reconfiguring from comms!\n\n");
            // trigger safety mode
            can.issue_safety_mode();
            config_layer.reconfigure(&comms);
        }

        // print loopc every second to verify it is still alive
        if (loopc % 1000 == 0) {
            Serial.println(loopc);
        }

        // manual controls on firmware

        float delta = control_input_timer.delta();
        dr16_pos_x += dr16.get_mouse_x() * 0.05 * delta;
        dr16_pos_y += dr16.get_mouse_y() * 0.05 * delta;

<<<<<<< HEAD
        vtm_pos_x += ref->ref_data.kbm_interaction.mouse_speed_x * 0.05 * delta;
        vtm_pos_y += ref->ref_data.kbm_interaction.mouse_speed_y * 0.05 * delta;
=======
        vtm_pos_x += ref.ref_data.kbm_interaction.mouse_speed_x * 0.05 * delta;
        vtm_pos_y += ref.ref_data.kbm_interaction.mouse_speed_y * 0.05 * delta;
>>>>>>> 71335aab

        float chassis_vel_x = 0;
        float chassis_vel_y = 0;
        float chassis_pos_x = 0;
        float chassis_pos_y = 0;
        if (config->governor_types[0] == 2) {   // if we should be controlling velocity
            chassis_vel_x = dr16.get_l_stick_y() * 5.4
                + (-ref->ref_data.kbm_interaction.key_w + ref->ref_data.kbm_interaction.key_s) * 2.5
                + (-dr16.keys.w + dr16.keys.s) * 2.5;
            chassis_vel_y = -dr16.get_l_stick_x() * 5.4
                + (ref->ref_data.kbm_interaction.key_d - ref->ref_data.kbm_interaction.key_a) * 2.5
                + (dr16.keys.d - dr16.keys.a) * 2.5;
        } else if (config->governor_types[0] == 1) { // if we should be controlling position
            chassis_pos_x = dr16.get_l_stick_x() * 2 + pos_offset_x;
            chassis_pos_y = dr16.get_l_stick_y() * 2 + pos_offset_y;
        }

        float chassis_spin = dr16.get_wheel() * 25;
        float pitch_target = 1.57
            + -dr16.get_r_stick_y() * 0.3
            + dr16_pos_y
            + vtm_pos_y;
        float yaw_target = -dr16.get_r_stick_x() * 1.5
            - dr16_pos_x
            - vtm_pos_x;
        float fly_wheel_target = (dr16.get_r_switch() == 1 || dr16.get_r_switch() == 3) ? 18 : 0; //m/s
        float feeder_target = (((dr16.get_l_mouse_button() || ref->ref_data.kbm_interaction.button_left) && dr16.get_r_switch() != 2) || dr16.get_r_switch() == 1) ? 10 : 0;

        // set manual controls
        target_state[0][0] = chassis_pos_x;
        target_state[0][1] = chassis_vel_x;
        target_state[1][0] = chassis_pos_y;
        target_state[1][1] = chassis_vel_y;
        target_state[2][1] = chassis_spin;
        target_state[3][0] = yaw_target;
        target_state[3][1] = 0;
        target_state[4][0] = pitch_target;
        target_state[4][1] = 0;

        target_state[5][1] = fly_wheel_target;
        target_state[6][1] = feeder_target;
        target_state[7][0] = 1;

        // if the left switch is all the way down use Hive controls
        if (dr16.get_l_switch() == 2) {
            incoming->get_target_state(target_state);
            // if you just switched to hive controls, set the reference to the current state
            if (hive_toggle) {
                governor.set_reference(temp_state);
                hive_toggle = false;
            }
        }

        // when in teensy control mode reset hive toggle
        if (dr16.get_l_switch() == 3) {
            if (!hive_toggle) {
                pos_offset_x = temp_state[0][0];
                pos_offset_y = temp_state[1][0];
            }
            hive_toggle = true;
        }

        // override temp state if needed
        if (incoming->get_hive_override_request() == 1) {
            Serial.printf("Overriding state with hive state\n");
            incoming->get_hive_override_state(hive_state_offset);
            memcpy(temp_state, hive_state_offset, sizeof(hive_state_offset));
        }

        // step estimates and construct estimated state
        estimator_manager.step(temp_state, temp_micro_state, incoming->get_hive_override_request());

        // if first loop set target state to estimated state
        if (count_one == 0) {
            temp_state[7][0] = 0;
            governor.set_reference(temp_state);
            count_one++;
        }

        Serial.printf("Estimated state:\n");
        for (int i = 0; i < 8; i++) {
            Serial.printf("\t%d: %f %f %f\n", i, temp_state[i][0], temp_state[i][1], temp_state[i][2]);
        }

        // reference govern
        governor.set_estimate(temp_state);
        governor.step_reference(target_state, config->governor_types);
        governor.get_reference(temp_reference);

        Serial.printf("Reference state:\n");
        for (int i = 0; i < 8; i++) {
            Serial.printf("\t%d: %f %f %f\n", i, temp_reference[i][0], temp_reference[i][1], temp_reference[i][2]);
        }

        // generate motor outputs from controls
        controller_manager.step(temp_reference, temp_state, temp_micro_state);

        can.print_state();

        // construct sensor data packet
        SensorData sensor_data;

        // set dr16 raw data
        memcpy(sensor_data.raw + SENSOR_DR16_OFFSET, dr16.get_raw(), DR16_PACKET_SIZE);

        // set lidars
        uint8_t lidar_data[D200_NUM_PACKETS_CACHED * D200_PAYLOAD_SIZE] = { 0 };
        sensor_manager.get_lidar_sensor(1)->export_data(lidar_data);
        memcpy(sensor_data.raw + SENSOR_LIDAR1_OFFSET, lidar_data, D200_NUM_PACKETS_CACHED * D200_PAYLOAD_SIZE);
        sensor_manager.get_lidar_sensor(2)->export_data(lidar_data);
        memcpy(sensor_data.raw + SENSOR_LIDAR2_OFFSET, lidar_data, D200_NUM_PACKETS_CACHED * D200_PAYLOAD_SIZE);

        // construct ref data packet
        uint8_t ref_data_raw[180] = { 0 };
        ref->get_data_for_comms(ref_data_raw);

        // set the outgoing packet
        outgoing->set_id((uint16_t)loopc);
        outgoing->set_info(0x0000);
        outgoing->set_time(millis() / 1000.0);
        outgoing->set_sensor_data(&sensor_data);
        outgoing->set_ref_data(ref_data_raw);
        outgoing->set_estimated_state(temp_state);

        bool is_slow_loop = false;

        // check whether this was a slow loop or not
	float dt = stall_timer.delta();
        Serial.printf("Loop %d, dt: %f\n", loopc, dt);
        if (dt > 0.002) { 
            // zero the can bus just in case
	    	can.issue_safety_mode();
		
	    	Serial.printf("Slow loop with dt: %f\n", dt);
            // mark this as a slow loop to trigger safety mode
            is_slow_loop = true;
        }


        //  SAFETY MODE
        if (dr16.is_connected() && (dr16.get_l_switch() == 2 || dr16.get_l_switch() == 3) && config_layer.is_configured() && !is_slow_loop) {
            // SAFETY OFF
            can.write();
            Serial.printf("Can write\n");
        } else {
            // SAFETY ON
            // TODO: Reset all controller integrators here
            can.issue_safety_mode();
            Serial.printf("Can zero\n");
        }

        // LED heartbeat -- linked to loop count to reveal slowdowns and freezes.
        loopc % (int)(1E3 / float(HEARTBEAT_FREQ)) < (int)(1E3 / float(5 * HEARTBEAT_FREQ)) ? digitalWrite(13, HIGH) : digitalWrite(13, LOW);
        loopc++;

        // Keep the loop running at the desired rate
        loop_timer.delay_micros((int)(1E6 / (float)(LOOP_FREQ)));
    }

    return 0;
}<|MERGE_RESOLUTION|>--- conflicted
+++ resolved
@@ -19,13 +19,8 @@
 
 // Declare global objects
 DR16 dr16;
-<<<<<<< HEAD
+CANManager can;
 RefSystem* ref;
-CANManager can;
-=======
-CANManager can;
-RefSystem ref;
->>>>>>> 71335aab
 HIDLayer comms;
 ACS712 current_sensor;
 
@@ -102,17 +97,15 @@
     can.init();
     dr16.init();
     comms.init();
-<<<<<<< HEAD
     ref = sensor_manager.get_ref();
-=======
->>>>>>> 71335aab
 
     // Config config
     Serial.println("Configuring...");
     const Config* config = config_layer.configure(&comms);
     Serial.println("Configured!");
 
-<<<<<<< HEAD
+    can.configure(config->motor_info);
+
 
     sensor_manager.init(config);
     
@@ -120,12 +113,6 @@
 
     //estimate micro and macro state
     estimator_manager.init(&can, config, &sensor_manager);
-=======
-    can.configure(config->motor_info);
-
-    //estimate micro and macro state
-    estimator_manager.init(&can, config);
->>>>>>> 71335aab
 
     //generate controller outputs based on governed references and estimated state
     controller_manager.init(&can, config);
@@ -202,13 +189,8 @@
         dr16_pos_x += dr16.get_mouse_x() * 0.05 * delta;
         dr16_pos_y += dr16.get_mouse_y() * 0.05 * delta;
 
-<<<<<<< HEAD
         vtm_pos_x += ref->ref_data.kbm_interaction.mouse_speed_x * 0.05 * delta;
         vtm_pos_y += ref->ref_data.kbm_interaction.mouse_speed_y * 0.05 * delta;
-=======
-        vtm_pos_x += ref.ref_data.kbm_interaction.mouse_speed_x * 0.05 * delta;
-        vtm_pos_y += ref.ref_data.kbm_interaction.mouse_speed_y * 0.05 * delta;
->>>>>>> 71335aab
 
         float chassis_vel_x = 0;
         float chassis_vel_y = 0;
