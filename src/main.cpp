#include <Arduino.h>

#include "comms/comms_layer.hpp"
#include "git_info.h"

<<<<<<< HEAD
#include "sensors/buff_encoder.hpp"
#include "utils/profiler.hpp"

#include "sensors/d200.hpp"
#include "sensors/Transmitter.hpp"
#include "sensors/ET16S.hpp"

#include "sensors/StereoCamTrigger.hpp"
#include "controls/estimator_manager.hpp"
=======
>>>>>>> aa9369f1
#include "controls/controller_manager.hpp"
#include "controls/estimator_manager.hpp"
#include "sensors/ACS712.hpp"
#include "sensors/StereoCamTrigger.hpp"
#include "sensors/dr16.hpp"
#include "utils/profiler.hpp"

#include "SensorManager.hpp"
#include <TeensyDebug.h>

#include "comms/data/hive_data.hpp"
#include "comms/data/sendable.hpp"
#include "utils/timing.hpp"
#include "utils/watchdog.hpp"

// Loop constants
#define LOOP_FREQ 1000
#define HEARTBEAT_FREQ 2

extern "C" void reset_teensy(void);

// Declare global objects

CANManager can;
RefSystem *ref;
ACS712 current_sensor;
Transmitter* transmitter = nullptr;

Comms::CommsLayer comms_layer;

StereoCamTrigger stereoCamTrigger(60);

ConfigLayer config_layer;

Profiler prof;

SensorManager sensor_manager;
EstimatorManager estimator_manager;
ControllerManager controller_manager;

Governor governor;

Watchdog watchdog;

// DONT put anything else in this function. It is not a setup function
void print_logo() {
    if (Serial) {
        Serial.println("TEENSY SERIAL START\n\n");
        Serial.print("\033[1;33m");
        Serial.println("                  .:^!?!^.                        ");
        Serial.println("           .:~!?JYYYJ?7?Y5Y7!!.                   ");
        Serial.println("         :?5YJ?!~:.      ^777YP?.                 ");
        Serial.println("         5G~                  ~YP?:               ");
        Serial.println("         7P5555Y:               ^YP?:....         ");
        Serial.println("        ~55J7~^.   ..    .        ^JYYYYYYYYYJJ!. ");
        Serial.println("        YG^     !Y5555J:^PJ    Y5:      ...::^5G^ ");
        Serial.println("       :GY    .YG?^..^~ ~GY    5G^ ^!~~^^^!!~7G?  ");
        Serial.println(" .!JYYY5G!    7BJ       ~GY    5G^ ~??JJJY555GP!  ");
        Serial.println("^55!^:.^~.    ^PP~   .: ^GP:  ^PP:           :7PY.");
        Serial.println("YG^            :JP5YY55: ~YP55PY^              ~GJ");
        Serial.println("?G~      .?7~:   .^~~^.    .^:.                :G5");
        Serial.println(".5P^     7BYJ5YJ7^.                          .~5P^");
        Serial.println(" .JPJ!~!JP?  .:~?PP^            .:.    .^!JYY5Y!. ");
        Serial.println("   :!?!?!:       5P.         .!Y5YYYJ?Y5Y?!^:.    ");
        Serial.println("                 7G7        7GY!. .:~!^.          ");
        Serial.println("                  JG!      :G5                    ");
        Serial.println("                   7PY!^^~?PY:                    ");
        Serial.println("                    .!JJJJ?^                      ");
        Serial.print("\033[0m");
        Serial.println("\n\033[1;92mFW Ver. 2.1.0");
        Serial.printf("\nLast Built: %s at %s", __DATE__, __TIME__);
        Serial.printf("\nGit Hash: %s", GIT_COMMIT_HASH);
        Serial.printf("\nGit Branch: %s", GIT_BRANCH);
        Serial.printf("\nCommit Message: %s", GIT_COMMIT_MSG);
        Serial.printf("\nRandom Num: %x", ARM_DWT_CYCCNT);
        Serial.println("\033[0m\n");
    }
}

// Master loop
int main() {
    uint32_t loopc = 0; // Loop counter for heartbeat

    Serial.begin(115200); // the serial monitor is actually always active (for
                          // debug use Serial.println & tycmd)
    debug.begin(SerialUSB1);

    print_logo();

    // check to see if there is a crash report, and if so, print it repeatedly
    // over Serial in the future, we'll send this directly over comms
    if (CrashReport) {
        while (1) {
            Serial.println(CrashReport);
            Serial.println("\nReflash to clear CrashReport (and also please "
                           "fix why it crashed)");
            delay(1000);
        }
    }

    // Execute setup functions
    pinMode(LED_BUILTIN, OUTPUT);
<<<<<<< HEAD
	// Determine which transmitter is in use and instantiate its respective object.
	// This allows for 'transmitter' to be used everywhere dr16 would be used
    TransmitterType transmitter_type = transmitter->who_am_i();
    if (transmitter_type == TransmitterType::DR16){
        transmitter = new DR16;
    }
    else if (transmitter_type == TransmitterType::ET16S){
        transmitter = new ET16S;
    }
    
    //initialize objects
=======

    // initialize objects
>>>>>>> aa9369f1
    can.init();
    transmitter->init();
    comms_layer.init();
	
    ref = sensor_manager.get_ref();

    // Config config
    Serial.println("Configuring...");
    const Config *config = config_layer.configure(&comms_layer);
    Serial.println("Configured!");

    // configure motors
    can.configure(config->motor_info);

    // initialize sensors
    sensor_manager.init(config);

    // estimate micro and macro state
    estimator_manager.init(&can, config, &sensor_manager);

    // generate controller outputs based on governed references and estimated
    // state
    controller_manager.init(&can, config);

    // set reference limits in the reference governor
    governor.set_reference_limits(config->set_reference_limits);

    // print all of config
    config->print();

    // variables for use in main
    float temp_state[STATE_LEN][3] = {{0}};                          // Temp state array
    float temp_micro_state[CAN_MAX_MOTORS][MICRO_STATE_LEN] = {{0}}; // Temp micro state array
    float temp_reference[STATE_LEN][3] = {{0}};                      // Temp governed state
    float target_state[STATE_LEN][3] = {{0}};                        // Temp ungoverned state
    float hive_state_offset[STATE_LEN][3] = {{0}};                   // Hive offset state
    bool override_request = false;
    // float motor_inputs[CAN_MAX_MOTORS] = { 0 }; //Array for storing
    // controller outputs to send to CAN

    // manual controls variables
    float vtm_pos_x = 0;
    float vtm_pos_y = 0;
    float transmitter_pos_x = 0;
    float transmitter_pos_y = 0;
    float pos_offset_x = 0;
    float pos_offset_y = 0;
    float feed = 0;
    float last_feed = 0;

    // get the pitch min and max, and shift them to be centered around 0
    float pitch_min = config->set_reference_limits[4][0][0];
    float pitch_max = config->set_reference_limits[4][0][1];
    float pitch_average = 0.5 * (pitch_min + pitch_max);
    pitch_min -= pitch_average;
    pitch_max -= pitch_average;

    // param to specify whether this is the first loop
    int count_one = 0;

    // whether we are in hive mode or not
    bool hive_toggle = false;
    bool safety_toggle = false;
    bool not_safety_mode = false;
    bool last_gimbal_power = false; // used to detect gimbal power changes
    bool last_loop_slow = false;    // used to detect multiple slow loops in a row
    int slow_loop_counter = 0;      // used to count slow loops in a row
    // int last_switch = 0;

    // main loop timers
    Timer loop_timer;
    Timer timer;
    Timer stall_timer;
    Timer control_input_timer;
    Timer gimbal_power_timer;

    // start the main loop watchdog
    watchdog.start();

    Serial.println("Entering main loop...\n");

    // Main loop
    while (true) {
        // LimitSwitch* limit_switch = sensor_manager.get_limit_switch(0);
        // Serial.printf("Limit Switch: %d\n", limit_switch->isPressed());

        // start main loop time timer
        stall_timer.start();

        // read sensors
        sensor_manager.read();

<<<<<<< HEAD
        // read CAN and Transmitter -- These are kept out of sensor manager for safety reasons
=======
        // read CAN and DR16 -- These are kept out of sensor manager for safety
        // reasons
>>>>>>> aa9369f1
        can.read();
        transmitter->read();

        sensor_manager.send_sensor_data_to_comms();

        // check whether this packet is a config packet
        if (comms_layer.get_hive_data().config_section.request_bit == 1) {
            Serial.println("\n\nConfig request received, reconfiguring from comms!\n\n");
            // trigger safety mode
            can.issue_safety_mode();
            config_layer.reconfigure(&comms_layer);
        }

        // print loopc every second to verify it is still alive
        if (loopc % 1000 == 0) {
            Serial.println(loopc);
        }
        
        // manual controls on firmware
        std::optional<Transmitter::Keys> transmitter_keys = transmitter->get_keys();
        std::optional<int> mouse_x = transmitter->get_mouse_x();
        std::optional<int> mouse_y = transmitter->get_mouse_y();
        std::optional<bool> l_mouse_button = transmitter->get_l_mouse_button();
        // std::optional<bool> r_mouse_button = transmitter->get_r_mouse_button();

        float delta = control_input_timer.delta();
        if (mouse_x.has_value() && mouse_y.has_value()) {
            transmitter_pos_x += mouse_x.value() * 0.05 * delta;
            transmitter_pos_y += mouse_y.value() * 0.05 * delta;
        }

        vtm_pos_x += ref->ref_data.kbm_interaction.mouse_speed_x * 0.05 * delta;
        vtm_pos_y += ref->ref_data.kbm_interaction.mouse_speed_y * 0.05 * delta;


        // clamp to pitch limits
<<<<<<< HEAD
        if (transmitter_pos_y < pitch_min) { transmitter_pos_y = pitch_min; }
        if (transmitter_pos_y > pitch_max) { transmitter_pos_y = pitch_max; }
      
=======
        if (dr16_pos_y < pitch_min) {
            dr16_pos_y = pitch_min;
        }
        if (dr16_pos_y > pitch_max) {
            dr16_pos_y = pitch_max;
        }

>>>>>>> aa9369f1
        float chassis_vel_x = 0;
        float chassis_vel_y = 0;
        float chassis_pos_x = 0;
        float chassis_pos_y = 0;
<<<<<<< HEAD

        if (config->governor_types[0] == 2) {   // if we should be controlling velocity

            chassis_vel_x = transmitter->get_l_stick_y() * 5.4
                + (-ref->ref_data.kbm_interaction.key_w + ref->ref_data.kbm_interaction.key_s) * 2.5;

            if (transmitter_keys.has_value()) {
                chassis_vel_x += (-transmitter_keys.value().w + transmitter_keys.value().s) * 2.5;
            }
            
            chassis_vel_y = -transmitter->get_l_stick_x() * 5.4
                + (ref->ref_data.kbm_interaction.key_d - ref->ref_data.kbm_interaction.key_a) * 2.5;

            if (transmitter_keys.has_value()) {
                chassis_vel_y += (transmitter_keys.value().d - transmitter_keys.value().a) * 2.5;
            }
=======
        if (config->governor_types[0] == 2) { // if we should be controlling velocity
            chassis_vel_x = dr16.get_l_stick_y() * 5.4 +
                            (-ref->ref_data.kbm_interaction.key_w + ref->ref_data.kbm_interaction.key_s) * 2.5 +
                            (-dr16.keys.w + dr16.keys.s) * 2.5;
            chassis_vel_y = -dr16.get_l_stick_x() * 5.4 +
                            (ref->ref_data.kbm_interaction.key_d - ref->ref_data.kbm_interaction.key_a) * 2.5 +
                            (dr16.keys.d - dr16.keys.a) * 2.5;
>>>>>>> aa9369f1
        } else if (config->governor_types[0] == 1) { // if we should be controlling position
            chassis_pos_x = transmitter->get_l_stick_x() * 2 + pos_offset_x;
            chassis_pos_y = transmitter->get_l_stick_y() * 2 + pos_offset_y;
        }

<<<<<<< HEAD
        float chassis_spin = transmitter->get_wheel() * 25;
        float pitch_target = 1.57
            + -transmitter->get_r_stick_y() * 0.3
            + transmitter_pos_y
            + vtm_pos_y;
        float yaw_target = -transmitter->get_r_stick_x() * 1.5
            - transmitter_pos_x
            - vtm_pos_x;
		
       
		float fly_wheel_target = (transmitter->get_r_switch() == SwitchPos::FORWARD || transmitter->get_r_switch() == SwitchPos::MIDDLE) ? 18 : 0; //m/s
		// if the right switch is forward, and either the left mouse button is pressed or the right switch is not backward, set the feeder to something. Otherwise, set it to 0
		float feeder_target = (((l_mouse_button.has_value() || ref->ref_data.kbm_interaction.button_left) && transmitter->get_r_switch() != SwitchPos::BACKWARD) || transmitter->get_r_switch() == SwitchPos::FORWARD) ? 10 : 0;
        if(config->governor_types[6] == 1) {
=======
        float chassis_spin = dr16.get_wheel() * 25;
        float pitch_target = 1.57 + -dr16.get_r_stick_y() * 0.3 + dr16_pos_y + vtm_pos_y;
        float yaw_target = -dr16.get_r_stick_x() * 1.5 - dr16_pos_x - vtm_pos_x;
        float fly_wheel_target = (dr16.get_r_switch() == 1 || dr16.get_r_switch() == 3) ? 18 : 0; // m/s
        float feeder_target =
            (((dr16.get_l_mouse_button() || ref->ref_data.kbm_interaction.button_left) && dr16.get_r_switch() != 2) ||
             dr16.get_r_switch() == 1)
                ? 10
                : 0;
        if (config->governor_types[6] == 1) {
>>>>>>> aa9369f1
            float dt2 = timer.delta();
            if (dt2 > 0.1)
                dt2 = 0;
            // check if the shooter is active
            if (not_safety_mode && ref->ref_data.robot_performance.shooter_power_active)
                feed += feeder_target * dt2;
            target_state[6][0] = (int)feed;
        } else {
            target_state[6][1] = feeder_target;
        }
        // if (transmitter->get_r_switch() == 1 && last_switch != 1) {
        //     feed++;
        // }
        // last_switch = transmitter->get_r_switch();
        // set manual controls
        target_state[0][0] = chassis_pos_x;
        target_state[0][1] = chassis_vel_x;
        target_state[1][0] = chassis_pos_y;
        target_state[1][1] = chassis_vel_y;
        target_state[2][1] = chassis_spin;
        target_state[3][0] = yaw_target;
        target_state[3][1] = 0;
        target_state[4][0] = pitch_target;
        target_state[4][1] = 0;
        target_state[5][1] = fly_wheel_target;
        target_state[7][0] = 1;

        // if the left switch is all the way down use Hive controls

		if (transmitter->get_l_switch() == SwitchPos::BACKWARD) {
            // hid_incoming.get_target_state(target_state);
            memcpy(target_state, comms_layer.get_hive_data().target_state.state, sizeof(target_state));
            last_feed = target_state[6][0];
            // if you just switched to hive controls, set the reference to the
            // current state'
            if (hive_toggle) {
                governor.set_reference(temp_state);
                hive_toggle = false;
            }
        }

        // when in teensy control mode reset hive toggle<<<<<<< HEAD
		if (transmitter->get_l_switch() == SwitchPos::MIDDLE) {
            if (!hive_toggle || !safety_toggle) {
                pos_offset_x = temp_state[0][0];
                pos_offset_y = temp_state[1][0];
                feed = last_feed;
                governor.set_reference(temp_state);
            }
            hive_toggle = true;
            safety_toggle = true;
        }

        // print transmitter

        // Serial.printf("transmitter:\n\t");
        // transmitter->print();

        // Serial.printf("Target state:\n");
        // for (int i = 0; i < 8; i++) {
        //     Serial.printf("\t%d: %f %f %f\n", i, target_state[i][0],
        //     target_state[i][1], target_state[i][2]);
        // }
<<<<<<< HEAD
        

        // override temp state if needed. Dont override in teensy mode so the sentry doesnt move during inspection
        if (comms_layer.get_hive_data().override_state.active && !(transmitter->get_l_switch() == SwitchPos::MIDDLE)) {
=======

        // override temp state if needed. Dont override in teensy mode so the
        // sentry doesnt move during inspection
        if (comms_layer.get_hive_data().override_state.active && !(dr16.get_l_switch() == 3)) {
>>>>>>> aa9369f1
            // clear the request
            comms_layer.get_hive_data().override_state.active = false;

            Serial.printf("Overriding state with hive state\n");
            memcpy(hive_state_offset, comms_layer.get_hive_data().override_state.state, sizeof(hive_state_offset));

            memcpy(temp_state, hive_state_offset, sizeof(hive_state_offset));
            override_request = true;
        }

        // step estimates and construct estimated state
        estimator_manager.step(temp_state, temp_micro_state, override_request);
        override_request = false;

<<<<<<< HEAD
        if ((feed - temp_state[6][0] > 2 && transmitter->get_l_switch() == SwitchPos::MIDDLE) || (comms_layer.get_hive_data().target_state.state[6][0] - temp_state[6][0] > 2 && transmitter->get_l_switch() == SwitchPos::BACKWARD)) {
            Serial.printf("Feeder is lowkey jammed. current ball count: %f, feed: %f, hive target: %f\n", temp_state[6][0], feed, comms_layer.get_hive_data().target_state.state[6][0]);
=======
        if ((feed - temp_state[6][0] > 2 && dr16.get_l_switch() == 3) ||
            (comms_layer.get_hive_data().target_state.state[6][0] - temp_state[6][0] > 2 && dr16.get_l_switch() == 2)) {
            Serial.printf("Feeder is lowkey jammed. current ball count: %f, "
                          "feed: %f, hive target: %f\n",
                          temp_state[6][0], feed, comms_layer.get_hive_data().target_state.state[6][0]);
>>>>>>> aa9369f1
            feed = temp_state[6][0] + 1;
            governor.set_reference_at_index(feed, 6, 0);
        }

        // if first loop set target state to estimated state
        if (count_one == 0) {
            temp_state[7][0] = 0;
            governor.set_reference(temp_state);
            // print temp state
            for (int i = 0; i < 8; i++) {
                Serial.printf("\t%d: %f %f %f\n", i, temp_state[i][0], temp_state[i][1], temp_state[i][2]);
            }
            count_one++;
        }

        // Serial.printf("Estimated state:\n");
        // for (int i = 0; i < 8; i++) {
        //     Serial.printf("\t%d: %f %f %f\n", i, temp_state[i][0],
        //     temp_state[i][1], temp_state[i][2]);
        // }

        // give the sensors the current estimated state
        sensor_manager.set_estimated_state(temp_state);

        // reference govern
        governor.set_estimate(temp_state);
        governor.step_reference(target_state, config->governor_types);
        governor.get_reference(temp_reference);

        // generate motor outputs from controls
        controller_manager.step(temp_reference, temp_state, temp_micro_state);


        // can.print_state();


        // construct ref data packet
        CommsRefData ref_data = ref->get_data_for_comms();
        Comms::Sendable<CommsRefData> ref_data_sendable = ref_data;
        ref_data_sendable.send_to_comms();

        Comms::Sendable<TargetState> target_state_sendable;
        memcpy(target_state_sendable.data.state, temp_reference, sizeof(temp_reference));
        target_state_sendable.data.time = millis() / 1000.0;
        target_state_sendable.send_to_comms();

        Comms::Sendable<EstimatedState> estimated_state;
        memcpy(estimated_state.data.state, temp_state, sizeof(temp_state));
        estimated_state.data.time = millis() / 1000.0;
        estimated_state.send_to_comms();

<<<<<<< HEAD
        Comms::Sendable<TransmitterData> transmitter_sendable = transmitter->get_transmitter_data();
        transmitter_sendable.send_to_comms();
=======
        Comms::Sendable<DR16Data> dr16_sendable;
        dr16_sendable.data.l_mouse_button = dr16.get_l_mouse_button();
        dr16_sendable.data.r_mouse_button = dr16.get_r_mouse_button();
        dr16_sendable.data.l_switch = dr16.get_l_switch();
        dr16_sendable.data.r_switch = dr16.get_r_switch();
        dr16_sendable.data.l_stick_x = dr16.get_l_stick_x();
        dr16_sendable.data.l_stick_y = dr16.get_l_stick_y();
        dr16_sendable.data.r_stick_x = dr16.get_r_stick_x();
        dr16_sendable.data.r_stick_y = dr16.get_r_stick_y();
        dr16_sendable.data.wheel = dr16.get_wheel();
        dr16_sendable.data.mouse_x = dr16.get_mouse_x();
        dr16_sendable.data.mouse_y = dr16.get_mouse_y();
        dr16_sendable.data.keys.raw = *(uint16_t *)(dr16.get_raw() + 14);
        dr16_sendable.send_to_comms();
>>>>>>> aa9369f1

        comms_layer.run();

        bool is_slow_loop = false;

        // check whether this was a slow loop or not

        float dt = stall_timer.delta();
        if (dt > 0.002) {
            // zero the can bus just in case
            can.issue_safety_mode();

            Serial.printf("Slow loop with dt: %f, slow loop count %d\n", dt, slow_loop_counter);
            // mark this as a slow loop to trigger safety mode
            is_slow_loop = true;
            if (last_loop_slow) {
                slow_loop_counter++;
                if (slow_loop_counter > 10) {
                    Serial.printf("Kowabunga bitches\n");
                    reset_teensy();
                }
            } else {
                slow_loop_counter = 0;
            }
        }
        last_loop_slow = is_slow_loop;

        if (!last_gimbal_power && ref->ref_data.robot_performance.gimbol_power_active) {
            gimbal_power_timer.start();
        }
        last_gimbal_power = ref->ref_data.robot_performance.gimbol_power_active;
        bool gimbal_power_recently_turned_on = gimbal_power_timer.get_elapsed_micros_no_restart() < 3000000;

<<<<<<< HEAD
        not_safety_mode = (transmitter->is_connected() && (transmitter->get_l_switch() == SwitchPos::BACKWARD || transmitter->get_l_switch() == SwitchPos::MIDDLE) && config_layer.is_configured() && !is_slow_loop && ref->ref_data.robot_performance.gimbol_power_active && !gimbal_power_recently_turned_on);
=======
        not_safety_mode = (dr16.is_connected() && (dr16.get_l_switch() == 2 || dr16.get_l_switch() == 3) &&
                           config_layer.is_configured() && !is_slow_loop &&
                           ref->ref_data.robot_performance.gimbol_power_active && !gimbal_power_recently_turned_on);
>>>>>>> aa9369f1
        //  SAFETY MODE
        if (not_safety_mode) {
            // SAFETY OFF
            can.write();
            // Serial.printf("Can write\n");
            // Serial.printf("Can write\n");
        } else {
            // SAFETY ON
            // TODO: Reset all controller integrators here
            can.issue_safety_mode();
            governor.set_reference_at_index(temp_state[6][0], 6, 0);

            feed = (fmod(fmod(temp_state[6][0], 1) + 1, 1) > 0.2)
                       ? (int)floor(temp_state[6][0]) + 1
                       : (int)floor(temp_state[6][0]); // reset feed to the current state
            last_feed = feed;                          // reset last feed to the current state
            // Serial.printf("Can zero\n");
            safety_toggle = false; // reset hive toggle
        }

        // LED heartbeat -- linked to loop count to reveal slowdowns and
        // freezes.
        loopc % (int)(1E3 / float(HEARTBEAT_FREQ)) < (int)(1E3 / float(5 * HEARTBEAT_FREQ)) ? digitalWrite(13, HIGH)
                                                                                            : digitalWrite(13, LOW);
        loopc++;

        // feed the watchdog to keep the loop running
        watchdog.feed();

        // Keep the loop running at the desired rate
        loop_timer.delay_micros((int)(1E6 / (float)(LOOP_FREQ)));
    }
    return 0;
}<|MERGE_RESOLUTION|>--- conflicted
+++ resolved
@@ -3,18 +3,13 @@
 #include "comms/comms_layer.hpp"
 #include "git_info.h"
 
-<<<<<<< HEAD
 #include "sensors/buff_encoder.hpp"
 #include "utils/profiler.hpp"
 
+#include "sensors/ET16S.hpp"
+#include "sensors/Transmitter.hpp"
 #include "sensors/d200.hpp"
-#include "sensors/Transmitter.hpp"
-#include "sensors/ET16S.hpp"
-
-#include "sensors/StereoCamTrigger.hpp"
-#include "controls/estimator_manager.hpp"
-=======
->>>>>>> aa9369f1
+
 #include "controls/controller_manager.hpp"
 #include "controls/estimator_manager.hpp"
 #include "sensors/ACS712.hpp"
@@ -41,7 +36,7 @@
 CANManager can;
 RefSystem *ref;
 ACS712 current_sensor;
-Transmitter* transmitter = nullptr;
+Transmitter *transmitter = nullptr;
 
 Comms::CommsLayer comms_layer;
 
@@ -117,26 +112,20 @@
 
     // Execute setup functions
     pinMode(LED_BUILTIN, OUTPUT);
-<<<<<<< HEAD
-	// Determine which transmitter is in use and instantiate its respective object.
-	// This allows for 'transmitter' to be used everywhere dr16 would be used
+    // Determine which transmitter is in use and instantiate its respective object.
+    // This allows for 'transmitter' to be used everywhere dr16 would be used
     TransmitterType transmitter_type = transmitter->who_am_i();
-    if (transmitter_type == TransmitterType::DR16){
+    if (transmitter_type == TransmitterType::DR16) {
         transmitter = new DR16;
-    }
-    else if (transmitter_type == TransmitterType::ET16S){
+    } else if (transmitter_type == TransmitterType::ET16S) {
         transmitter = new ET16S;
     }
-    
-    //initialize objects
-=======
 
     // initialize objects
->>>>>>> aa9369f1
     can.init();
     transmitter->init();
     comms_layer.init();
-	
+
     ref = sensor_manager.get_ref();
 
     // Config config
@@ -225,12 +214,7 @@
         // read sensors
         sensor_manager.read();
 
-<<<<<<< HEAD
         // read CAN and Transmitter -- These are kept out of sensor manager for safety reasons
-=======
-        // read CAN and DR16 -- These are kept out of sensor manager for safety
-        // reasons
->>>>>>> aa9369f1
         can.read();
         transmitter->read();
 
@@ -248,7 +232,7 @@
         if (loopc % 1000 == 0) {
             Serial.println(loopc);
         }
-        
+
         // manual controls on firmware
         std::optional<Transmitter::Keys> transmitter_keys = transmitter->get_keys();
         std::optional<int> mouse_x = transmitter->get_mouse_x();
@@ -265,83 +249,55 @@
         vtm_pos_x += ref->ref_data.kbm_interaction.mouse_speed_x * 0.05 * delta;
         vtm_pos_y += ref->ref_data.kbm_interaction.mouse_speed_y * 0.05 * delta;
 
-
         // clamp to pitch limits
-<<<<<<< HEAD
-        if (transmitter_pos_y < pitch_min) { transmitter_pos_y = pitch_min; }
-        if (transmitter_pos_y > pitch_max) { transmitter_pos_y = pitch_max; }
-      
-=======
-        if (dr16_pos_y < pitch_min) {
-            dr16_pos_y = pitch_min;
-        }
-        if (dr16_pos_y > pitch_max) {
-            dr16_pos_y = pitch_max;
-        }
-
->>>>>>> aa9369f1
+        if (transmitter_pos_y < pitch_min) {
+            transmitter_pos_y = pitch_min;
+        }
+        if (transmitter_pos_y > pitch_max) {
+            transmitter_pos_y = pitch_max;
+        }
+
         float chassis_vel_x = 0;
         float chassis_vel_y = 0;
         float chassis_pos_x = 0;
         float chassis_pos_y = 0;
-<<<<<<< HEAD
-
-        if (config->governor_types[0] == 2) {   // if we should be controlling velocity
-
-            chassis_vel_x = transmitter->get_l_stick_y() * 5.4
-                + (-ref->ref_data.kbm_interaction.key_w + ref->ref_data.kbm_interaction.key_s) * 2.5;
+
+        if (config->governor_types[0] == 2) { // if we should be controlling velocity
+
+            chassis_vel_x = transmitter->get_l_stick_y() * 5.4 +
+                            (-ref->ref_data.kbm_interaction.key_w + ref->ref_data.kbm_interaction.key_s) * 2.5;
 
             if (transmitter_keys.has_value()) {
                 chassis_vel_x += (-transmitter_keys.value().w + transmitter_keys.value().s) * 2.5;
             }
-            
-            chassis_vel_y = -transmitter->get_l_stick_x() * 5.4
-                + (ref->ref_data.kbm_interaction.key_d - ref->ref_data.kbm_interaction.key_a) * 2.5;
+
+            chassis_vel_y = -transmitter->get_l_stick_x() * 5.4 +
+                            (ref->ref_data.kbm_interaction.key_d - ref->ref_data.kbm_interaction.key_a) * 2.5;
 
             if (transmitter_keys.has_value()) {
                 chassis_vel_y += (transmitter_keys.value().d - transmitter_keys.value().a) * 2.5;
             }
-=======
-        if (config->governor_types[0] == 2) { // if we should be controlling velocity
-            chassis_vel_x = dr16.get_l_stick_y() * 5.4 +
-                            (-ref->ref_data.kbm_interaction.key_w + ref->ref_data.kbm_interaction.key_s) * 2.5 +
-                            (-dr16.keys.w + dr16.keys.s) * 2.5;
-            chassis_vel_y = -dr16.get_l_stick_x() * 5.4 +
-                            (ref->ref_data.kbm_interaction.key_d - ref->ref_data.kbm_interaction.key_a) * 2.5 +
-                            (dr16.keys.d - dr16.keys.a) * 2.5;
->>>>>>> aa9369f1
         } else if (config->governor_types[0] == 1) { // if we should be controlling position
             chassis_pos_x = transmitter->get_l_stick_x() * 2 + pos_offset_x;
             chassis_pos_y = transmitter->get_l_stick_y() * 2 + pos_offset_y;
         }
 
-<<<<<<< HEAD
         float chassis_spin = transmitter->get_wheel() * 25;
-        float pitch_target = 1.57
-            + -transmitter->get_r_stick_y() * 0.3
-            + transmitter_pos_y
-            + vtm_pos_y;
-        float yaw_target = -transmitter->get_r_stick_x() * 1.5
-            - transmitter_pos_x
-            - vtm_pos_x;
-		
-       
-		float fly_wheel_target = (transmitter->get_r_switch() == SwitchPos::FORWARD || transmitter->get_r_switch() == SwitchPos::MIDDLE) ? 18 : 0; //m/s
-		// if the right switch is forward, and either the left mouse button is pressed or the right switch is not backward, set the feeder to something. Otherwise, set it to 0
-		float feeder_target = (((l_mouse_button.has_value() || ref->ref_data.kbm_interaction.button_left) && transmitter->get_r_switch() != SwitchPos::BACKWARD) || transmitter->get_r_switch() == SwitchPos::FORWARD) ? 10 : 0;
-        if(config->governor_types[6] == 1) {
-=======
-        float chassis_spin = dr16.get_wheel() * 25;
-        float pitch_target = 1.57 + -dr16.get_r_stick_y() * 0.3 + dr16_pos_y + vtm_pos_y;
-        float yaw_target = -dr16.get_r_stick_x() * 1.5 - dr16_pos_x - vtm_pos_x;
-        float fly_wheel_target = (dr16.get_r_switch() == 1 || dr16.get_r_switch() == 3) ? 18 : 0; // m/s
-        float feeder_target =
-            (((dr16.get_l_mouse_button() || ref->ref_data.kbm_interaction.button_left) && dr16.get_r_switch() != 2) ||
-             dr16.get_r_switch() == 1)
-                ? 10
-                : 0;
+        float pitch_target = 1.57 + -transmitter->get_r_stick_y() * 0.3 + transmitter_pos_y + vtm_pos_y;
+        float yaw_target = -transmitter->get_r_stick_x() * 1.5 - transmitter_pos_x - vtm_pos_x;
+
+        float fly_wheel_target =
+            (transmitter->get_r_switch() == SwitchPos::FORWARD || transmitter->get_r_switch() == SwitchPos::MIDDLE)
+                ? 18
+                : 0; // m/s
+        // if the right switch is forward, and either the left mouse button is pressed or the right switch is not
+        // backward, set the feeder to something. Otherwise, set it to 0
+        float feeder_target = (((l_mouse_button.has_value() || ref->ref_data.kbm_interaction.button_left) &&
+                                transmitter->get_r_switch() != SwitchPos::BACKWARD) ||
+                               transmitter->get_r_switch() == SwitchPos::FORWARD)
+                                  ? 10
+                                  : 0;
         if (config->governor_types[6] == 1) {
->>>>>>> aa9369f1
             float dt2 = timer.delta();
             if (dt2 > 0.1)
                 dt2 = 0;
@@ -371,7 +327,7 @@
 
         // if the left switch is all the way down use Hive controls
 
-		if (transmitter->get_l_switch() == SwitchPos::BACKWARD) {
+        if (transmitter->get_l_switch() == SwitchPos::BACKWARD) {
             // hid_incoming.get_target_state(target_state);
             memcpy(target_state, comms_layer.get_hive_data().target_state.state, sizeof(target_state));
             last_feed = target_state[6][0];
@@ -383,8 +339,8 @@
             }
         }
 
-        // when in teensy control mode reset hive toggle<<<<<<< HEAD
-		if (transmitter->get_l_switch() == SwitchPos::MIDDLE) {
+        // when in teensy control mode reset hive toggle
+        if (transmitter->get_l_switch() == SwitchPos::MIDDLE) {
             if (!hive_toggle || !safety_toggle) {
                 pos_offset_x = temp_state[0][0];
                 pos_offset_y = temp_state[1][0];
@@ -405,17 +361,9 @@
         //     Serial.printf("\t%d: %f %f %f\n", i, target_state[i][0],
         //     target_state[i][1], target_state[i][2]);
         // }
-<<<<<<< HEAD
-        
 
         // override temp state if needed. Dont override in teensy mode so the sentry doesnt move during inspection
         if (comms_layer.get_hive_data().override_state.active && !(transmitter->get_l_switch() == SwitchPos::MIDDLE)) {
-=======
-
-        // override temp state if needed. Dont override in teensy mode so the
-        // sentry doesnt move during inspection
-        if (comms_layer.get_hive_data().override_state.active && !(dr16.get_l_switch() == 3)) {
->>>>>>> aa9369f1
             // clear the request
             comms_layer.get_hive_data().override_state.active = false;
 
@@ -430,16 +378,11 @@
         estimator_manager.step(temp_state, temp_micro_state, override_request);
         override_request = false;
 
-<<<<<<< HEAD
-        if ((feed - temp_state[6][0] > 2 && transmitter->get_l_switch() == SwitchPos::MIDDLE) || (comms_layer.get_hive_data().target_state.state[6][0] - temp_state[6][0] > 2 && transmitter->get_l_switch() == SwitchPos::BACKWARD)) {
-            Serial.printf("Feeder is lowkey jammed. current ball count: %f, feed: %f, hive target: %f\n", temp_state[6][0], feed, comms_layer.get_hive_data().target_state.state[6][0]);
-=======
-        if ((feed - temp_state[6][0] > 2 && dr16.get_l_switch() == 3) ||
-            (comms_layer.get_hive_data().target_state.state[6][0] - temp_state[6][0] > 2 && dr16.get_l_switch() == 2)) {
-            Serial.printf("Feeder is lowkey jammed. current ball count: %f, "
-                          "feed: %f, hive target: %f\n",
+        if ((feed - temp_state[6][0] > 2 && transmitter->get_l_switch() == SwitchPos::MIDDLE) ||
+            (comms_layer.get_hive_data().target_state.state[6][0] - temp_state[6][0] > 2 &&
+             transmitter->get_l_switch() == SwitchPos::BACKWARD)) {
+            Serial.printf("Feeder is lowkey jammed. current ball count: %f, feed: %f, hive target: %f\n",
                           temp_state[6][0], feed, comms_layer.get_hive_data().target_state.state[6][0]);
->>>>>>> aa9369f1
             feed = temp_state[6][0] + 1;
             governor.set_reference_at_index(feed, 6, 0);
         }
@@ -472,9 +415,7 @@
         // generate motor outputs from controls
         controller_manager.step(temp_reference, temp_state, temp_micro_state);
 
-
         // can.print_state();
-
 
         // construct ref data packet
         CommsRefData ref_data = ref->get_data_for_comms();
@@ -491,25 +432,8 @@
         estimated_state.data.time = millis() / 1000.0;
         estimated_state.send_to_comms();
 
-<<<<<<< HEAD
         Comms::Sendable<TransmitterData> transmitter_sendable = transmitter->get_transmitter_data();
         transmitter_sendable.send_to_comms();
-=======
-        Comms::Sendable<DR16Data> dr16_sendable;
-        dr16_sendable.data.l_mouse_button = dr16.get_l_mouse_button();
-        dr16_sendable.data.r_mouse_button = dr16.get_r_mouse_button();
-        dr16_sendable.data.l_switch = dr16.get_l_switch();
-        dr16_sendable.data.r_switch = dr16.get_r_switch();
-        dr16_sendable.data.l_stick_x = dr16.get_l_stick_x();
-        dr16_sendable.data.l_stick_y = dr16.get_l_stick_y();
-        dr16_sendable.data.r_stick_x = dr16.get_r_stick_x();
-        dr16_sendable.data.r_stick_y = dr16.get_r_stick_y();
-        dr16_sendable.data.wheel = dr16.get_wheel();
-        dr16_sendable.data.mouse_x = dr16.get_mouse_x();
-        dr16_sendable.data.mouse_y = dr16.get_mouse_y();
-        dr16_sendable.data.keys.raw = *(uint16_t *)(dr16.get_raw() + 14);
-        dr16_sendable.send_to_comms();
->>>>>>> aa9369f1
 
         comms_layer.run();
 
@@ -543,13 +467,11 @@
         last_gimbal_power = ref->ref_data.robot_performance.gimbol_power_active;
         bool gimbal_power_recently_turned_on = gimbal_power_timer.get_elapsed_micros_no_restart() < 3000000;
 
-<<<<<<< HEAD
-        not_safety_mode = (transmitter->is_connected() && (transmitter->get_l_switch() == SwitchPos::BACKWARD || transmitter->get_l_switch() == SwitchPos::MIDDLE) && config_layer.is_configured() && !is_slow_loop && ref->ref_data.robot_performance.gimbol_power_active && !gimbal_power_recently_turned_on);
-=======
-        not_safety_mode = (dr16.is_connected() && (dr16.get_l_switch() == 2 || dr16.get_l_switch() == 3) &&
-                           config_layer.is_configured() && !is_slow_loop &&
-                           ref->ref_data.robot_performance.gimbol_power_active && !gimbal_power_recently_turned_on);
->>>>>>> aa9369f1
+        not_safety_mode =
+            (transmitter->is_connected() &&
+             (transmitter->get_l_switch() == SwitchPos::BACKWARD || transmitter->get_l_switch() == SwitchPos::MIDDLE) &&
+             config_layer.is_configured() && !is_slow_loop && ref->ref_data.robot_performance.gimbol_power_active &&
+             !gimbal_power_recently_turned_on);
         //  SAFETY MODE
         if (not_safety_mode) {
             // SAFETY OFF
