--- conflicted
+++ resolved
@@ -3,6 +3,7 @@
 #include "comms/comms_layer.hpp"
 #include "git_info.h"
 
+#include "sensors/buff_encoder.hpp"
 #include "utils/profiler.hpp"
 #include "sensors/StereoCamTrigger.hpp"
 #include "controls/estimator_manager.hpp"
@@ -176,15 +177,17 @@
     while (true) {
         // LimitSwitch* limit_switch = sensor_manager.get_limit_switch(0);
         // Serial.printf("Limit Switch: %d\n", limit_switch->isPressed());
-        
+    
         // start main loop time timer
         stall_timer.start();
         
         // read sensors
         sensor_manager.read();
+
         // read CAN and DR16 -- These are kept out of sensor manager for safety reasons
         can.read();
         dr16.read();
+
 
         sensor_manager.send_sensor_data_to_comms();
 
@@ -282,8 +285,6 @@
             hive_toggle = true;
         }
 
-<<<<<<< HEAD
-=======
         // print dr16
         // Serial.printf("DR16:\n\t");
         // dr16.print();
@@ -293,7 +294,6 @@
         //     Serial.printf("\t%d: %f %f %f\n", i, target_state[i][0], target_state[i][1], target_state[i][2]);
         // }
         
->>>>>>> 33fb9884
         // override temp state if needed
         if (comms_layer.get_hive_data().override_state.active) {
             // clear the request
@@ -320,8 +320,6 @@
             count_one++;
         }
 
-<<<<<<< HEAD
-=======
         // Serial.printf("Estimated state:\n");
         // for (int i = 0; i < 8; i++) {
         //     Serial.printf("\t%d: %f %f %f\n", i, temp_state[i][0], temp_state[i][1], temp_state[i][2]);
@@ -330,7 +328,6 @@
         // give the sensors the current estimated state
         sensor_manager.set_estimated_state(temp_state);
 
->>>>>>> 33fb9884
         // reference govern
         governor.set_estimate(temp_state);
         governor.step_reference(target_state, config->governor_types);
@@ -339,34 +336,6 @@
         // generate motor outputs from controls
         controller_manager.step(temp_reference, temp_state, temp_micro_state);
 
-<<<<<<< HEAD
-        // construct sensor data packet
-        SensorData sensor_data;
-
-        // set dr16 raw data
-        memcpy(sensor_data.raw + SENSOR_DR16_OFFSET, dr16.get_raw(), DR16_PACKET_SIZE);
-
-        // set lidars
-        uint8_t lidar_data[D200_NUM_PACKETS_CACHED * D200_PAYLOAD_SIZE] = { 0 };
-        sensor_manager.get_lidar_sensor(0)->export_data(lidar_data);
-        memcpy(sensor_data.raw + SENSOR_LIDAR1_OFFSET, lidar_data, D200_NUM_PACKETS_CACHED * D200_PAYLOAD_SIZE);
-        sensor_manager.get_lidar_sensor(1)->export_data(lidar_data);
-        memcpy(sensor_data.raw + SENSOR_LIDAR2_OFFSET, lidar_data, D200_NUM_PACKETS_CACHED * D200_PAYLOAD_SIZE);
-
-        // construct ref data packet
-        uint8_t ref_data_raw[180] = { 0 };
-        ref->get_data_for_comms(ref_data_raw);
-
-        // set the outgoing packet
-        outgoing->set_id((uint16_t)loopc);
-        outgoing->set_info(0x0000);
-        outgoing->set_time(millis() / 1000.0);
-        outgoing->set_sensor_data(&sensor_data);
-        outgoing->set_ref_data(ref_data_raw);
-        temp_state[0][2] = temp_reference[0][1];
-        temp_state[1][2] = temp_reference[1][1];
-        outgoing->set_estimated_state(temp_state);
-=======
         // can.print_state();
 
         // construct ref data packet
@@ -395,7 +364,6 @@
         dr16_sendable.send_to_comms();
 
         comms_layer.run();
->>>>>>> 33fb9884
 
         bool is_slow_loop = false;
 
