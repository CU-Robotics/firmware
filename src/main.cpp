// DART MAIN
#include <Arduino.h>
<<<<<<< HEAD
#include <TeensyDebug.h>

#include "Dartcam.hpp"
#include "FlightController.hpp"
#include "IMU.hpp"
#include "PIDController.hpp"
#include "ServoController.hpp"
#include "profiler.hpp"
=======

#include "git_info.h"


#include "utils/profiler.hpp"
#include "sensors/d200.hpp"
#include "sensors/StereoCamTrigger.hpp"
#include "controls/estimator_manager.hpp"
#include "controls/controller_manager.hpp"

#include <TeensyDebug.h>
#include "sensors/LEDBoard.hpp"
#include "data_packet.hpp"
#include "sensor_constants.hpp"

// Loop constants
#define LOOP_FREQ 1000
#define HEARTBEAT_FREQ 2

// Declare global objects
DR16 dr16;
rm_CAN can;
RefSystem ref;
HIDLayer comms;
ACS712 current_sensor;
>>>>>>> ed02766e


Profiler prof;

<<<<<<< HEAD
ServoController servoCont;
IMU imu;
Dartcam dartcam;
FlightController flightController(servoCont, imu, dartcam);
=======
Timer loop_timer;
Timer stall_timer;
Timer control_input_timer;

EstimatorManager estimator_manager;
ControllerManager controller_manager;

Governor governor;
>>>>>>> ed02766e

int main() {
<<<<<<< HEAD
    // setup
    Serial.begin(115200);
=======
    long long loopc = 0; // Loop counter for heartbeat

    Serial.begin(112500); // the serial monitor is actually always active (for debug use Serial.println & tycmd)
>>>>>>> ed02766e
    debug.begin(SerialUSB1);
    servoCont.init();
    imu.init();
    dartcam.init();

<<<<<<< HEAD
    // main loop
    uint32_t last_time = 0;
=======
    print_logo();

    // Execute setup functions
    pinMode(LED_BUILTIN, OUTPUT);

    led.init();
    //initialize objects
    can.init();
    dr16.init();
    ref.init();
    comms.init();

    //can data pointer so we don't pass around rm_CAN object
    // TODO: extern the can_data object
    CANData* can_data = can.get_data();

    // Config config
    Serial.println("Configuring...");
    const Config* config = config_layer.configure(&comms);
    Serial.println("Configured!");

    //estimate micro and macro state
    estimator_manager.init(can_data, config);

    //generate controller outputs based on governed references and estimated state
    controller_manager.init(&can, config);


    //set reference limits in the reference governor
    governor.set_reference_limits(config->set_reference_limits);

    // variables for use in main
    float temp_state[STATE_LEN][3] = { 0 }; // Temp state array
    float temp_micro_state[NUM_MOTORS][MICRO_STATE_LEN] = { 0 }; // Temp micro state array
    float temp_reference[STATE_LEN][3] = { 0 }; //Temp governed state
    float target_state[STATE_LEN][3] = { 0 }; //Temp ungoverned state
    float hive_state_offset[STATE_LEN][3] = { 0 }; //Hive offset state
    float motor_inputs[NUM_MOTORS] = { 0 }; //Array for storing controller outputs to send to CAN

    // manual controls variables
    float vtm_pos_x = 0;
    float vtm_pos_y = 0;
    float dr16_pos_x = 0;
    float dr16_pos_y = 0;
    float pos_offset_x = 0;
    float pos_offset_y = 0;

    // param to specify whether this is the first loop
    int count_one = 0;

    // whether we are in hive mode or not
    bool hive_toggle = false;

    Serial.println("Entering main loop...\n");

    // Main loop
>>>>>>> ed02766e
    while (true) {
        // calculate fps
        Serial.printf("FPS: %f\n", 1000000.0 / last_time);

        uint32_t start = micros();

<<<<<<< HEAD
        // update framebuffers
        // dartcam.read();
        std::pair<int, int> pos = dartcam.get_object_position();

        // Serial.printf("Object position: (%d, %d), frame (%d)\n", pos.first, pos.second, frame);
=======
        // manual controls on firmware

        float delta = control_input_timer.delta();
        dr16_pos_x += dr16.get_mouse_x() * 0.05 * delta;
        dr16_pos_y += dr16.get_mouse_y() * 0.05 * delta;

        vtm_pos_x += ref.ref_data.kbm_interaction.mouse_speed_x * 0.05 * delta;
        vtm_pos_y += ref.ref_data.kbm_interaction.mouse_speed_y * 0.05 * delta;
        
        float chassis_vel_x = 0;
        float chassis_vel_y = 0;
        float chassis_pos_x = 0;
        float chassis_pos_y = 0;
        if (config->governor_types[0] == 2) {   // if we should be controlling velocity
            chassis_vel_x = dr16.get_l_stick_y() * 5.4
                + (-ref.ref_data.kbm_interaction.key_w + ref.ref_data.kbm_interaction.key_s) * 2.5
                + (-dr16.keys.w + dr16.keys.s) * 2.5;
            chassis_vel_y = -dr16.get_l_stick_x() * 5.4
                + (ref.ref_data.kbm_interaction.key_d - ref.ref_data.kbm_interaction.key_a) * 2.5
                + (dr16.keys.d - dr16.keys.a) * 2.5;
        } else if (config->governor_types[0] == 1) { // if we should be controlling position
            chassis_pos_x = dr16.get_l_stick_x() * 2 + pos_offset_x;
            chassis_pos_y = dr16.get_l_stick_y() * 2 + pos_offset_y;
        }
>>>>>>> ed02766e

        // // debug finding general direction of target
        // if (pos.first > 160) {
        //     Serial.println("(right)");
        // } else if (pos.first < 160) {
        //     Serial.println("(left)");
        // }

<<<<<<< HEAD
        last_time = micros() - start;
    }
=======
        // set manual controls
        target_state[0][0] = chassis_pos_x;
        target_state[0][1] = chassis_vel_x;
        target_state[1][0] = chassis_pos_y;
        target_state[1][1] = chassis_vel_y;
        target_state[2][1] = chassis_spin;
        target_state[3][0] = yaw_target;
        target_state[3][1] = 0;
        target_state[4][0] = pitch_target;
        target_state[4][1] = 0;

        target_state[5][1] = fly_wheel_target;
        target_state[6][1] = feeder_target;
        target_state[7][0] = 1;

        // if the left switch is all the way down use Hive controls
        if (dr16.get_l_switch() == 2) {
            incoming->get_target_state(target_state);
            // if you just switched to hive controls, set the reference to the current state
            if (hive_toggle) {
                governor.set_reference(temp_state);
                hive_toggle = false;
            }
        }
        // when in teensy control mode reset hive toggle
        if (dr16.get_l_switch() == 3) {
            if (!hive_toggle) {
                pos_offset_x = temp_state[0][0];
                pos_offset_y = temp_state[1][0];
            }
            hive_toggle = true;
        }


        // read sensors
        estimator_manager.read_sensors();

        // override temp state if needed
        if (incoming->get_hive_override_request() == 1) {
            incoming->get_hive_override_state(hive_state_offset);
            memcpy(temp_state, hive_state_offset, sizeof(hive_state_offset));
        }


        // step estimates and construct estimated state
        estimator_manager.step(temp_state, temp_micro_state, incoming->get_hive_override_request());


        // if first loop set target state to estimated state
        if (count_one == 0) {
            temp_state[7][0] = 0;
            governor.set_reference(temp_state);
            count_one++;
        }

        // reference govern
        governor.set_estimate(temp_state);
        governor.step_reference(target_state, config->governor_types);
        governor.get_reference(temp_reference);

        // Serial.printf("yaw ref: %f, pitch ref: %f\n", temp_reference[3][0], temp_reference[4][0]);


        // generate motor outputs from controls
        controller_manager.step(temp_reference, temp_state, temp_micro_state);


        // construct sensor data packet
        SensorData sensor_data;

        // set dr16 raw data
        memcpy(sensor_data.raw + SENSOR_DR16_OFFSET, dr16.get_raw(), DR16_PACKET_SIZE);

        // set lidars
        uint8_t lidar_data[D200_NUM_PACKETS_CACHED * D200_PAYLOAD_SIZE] = { 0 };
        lidar1.export_data(lidar_data);
        memcpy(sensor_data.raw + SENSOR_LIDAR1_OFFSET, lidar_data, D200_NUM_PACKETS_CACHED * D200_PAYLOAD_SIZE);
        lidar2.export_data(lidar_data);
        memcpy(sensor_data.raw + SENSOR_LIDAR2_OFFSET, lidar_data, D200_NUM_PACKETS_CACHED * D200_PAYLOAD_SIZE);

        // construct ref data packet
        uint8_t ref_data_raw[180] = { 0 };
        ref.get_data_for_comms(ref_data_raw);
>>>>>>> ed02766e

    Serial.println("Done");
    
}

/* Camera testing code
int main() {
    dartcam.init();
    int frame_count = 0;
    while (true) {
        dartcam.read();
        if (frame_count % 40 == 0) {
            Serial.println("BEGIN\n");
            dartcam.send_frame_serial();
            Serial.println("\nEND");
        }
        delay(500);
        frame_count++;
    }
    return 0;
<<<<<<< HEAD
}
*/

=======
}
>>>>>>> ed02766e
<|MERGE_RESOLUTION|>--- conflicted
+++ resolved
@@ -1,6 +1,5 @@
 // DART MAIN
 #include <Arduino.h>
-<<<<<<< HEAD
 #include <TeensyDebug.h>
 
 #include "Dartcam.hpp"
@@ -9,166 +8,36 @@
 #include "PIDController.hpp"
 #include "ServoController.hpp"
 #include "profiler.hpp"
-=======
-
-#include "git_info.h"
-
-
-#include "utils/profiler.hpp"
-#include "sensors/d200.hpp"
-#include "sensors/StereoCamTrigger.hpp"
-#include "controls/estimator_manager.hpp"
-#include "controls/controller_manager.hpp"
-
-#include <TeensyDebug.h>
-#include "sensors/LEDBoard.hpp"
-#include "data_packet.hpp"
-#include "sensor_constants.hpp"
-
-// Loop constants
-#define LOOP_FREQ 1000
-#define HEARTBEAT_FREQ 2
-
-// Declare global objects
-DR16 dr16;
-rm_CAN can;
-RefSystem ref;
-HIDLayer comms;
-ACS712 current_sensor;
->>>>>>> ed02766e
 
 
 Profiler prof;
 
-<<<<<<< HEAD
 ServoController servoCont;
 IMU imu;
 Dartcam dartcam;
 FlightController flightController(servoCont, imu, dartcam);
-=======
-Timer loop_timer;
-Timer stall_timer;
-Timer control_input_timer;
-
-EstimatorManager estimator_manager;
-ControllerManager controller_manager;
-
-Governor governor;
->>>>>>> ed02766e
 
 int main() {
-<<<<<<< HEAD
     // setup
     Serial.begin(115200);
-=======
-    long long loopc = 0; // Loop counter for heartbeat
-
-    Serial.begin(112500); // the serial monitor is actually always active (for debug use Serial.println & tycmd)
->>>>>>> ed02766e
     debug.begin(SerialUSB1);
     servoCont.init();
     imu.init();
     dartcam.init();
 
-<<<<<<< HEAD
     // main loop
     uint32_t last_time = 0;
-=======
-    print_logo();
-
-    // Execute setup functions
-    pinMode(LED_BUILTIN, OUTPUT);
-
-    led.init();
-    //initialize objects
-    can.init();
-    dr16.init();
-    ref.init();
-    comms.init();
-
-    //can data pointer so we don't pass around rm_CAN object
-    // TODO: extern the can_data object
-    CANData* can_data = can.get_data();
-
-    // Config config
-    Serial.println("Configuring...");
-    const Config* config = config_layer.configure(&comms);
-    Serial.println("Configured!");
-
-    //estimate micro and macro state
-    estimator_manager.init(can_data, config);
-
-    //generate controller outputs based on governed references and estimated state
-    controller_manager.init(&can, config);
-
-
-    //set reference limits in the reference governor
-    governor.set_reference_limits(config->set_reference_limits);
-
-    // variables for use in main
-    float temp_state[STATE_LEN][3] = { 0 }; // Temp state array
-    float temp_micro_state[NUM_MOTORS][MICRO_STATE_LEN] = { 0 }; // Temp micro state array
-    float temp_reference[STATE_LEN][3] = { 0 }; //Temp governed state
-    float target_state[STATE_LEN][3] = { 0 }; //Temp ungoverned state
-    float hive_state_offset[STATE_LEN][3] = { 0 }; //Hive offset state
-    float motor_inputs[NUM_MOTORS] = { 0 }; //Array for storing controller outputs to send to CAN
-
-    // manual controls variables
-    float vtm_pos_x = 0;
-    float vtm_pos_y = 0;
-    float dr16_pos_x = 0;
-    float dr16_pos_y = 0;
-    float pos_offset_x = 0;
-    float pos_offset_y = 0;
-
-    // param to specify whether this is the first loop
-    int count_one = 0;
-
-    // whether we are in hive mode or not
-    bool hive_toggle = false;
-
-    Serial.println("Entering main loop...\n");
-
-    // Main loop
->>>>>>> ed02766e
     while (true) {
         // calculate fps
         Serial.printf("FPS: %f\n", 1000000.0 / last_time);
 
         uint32_t start = micros();
 
-<<<<<<< HEAD
         // update framebuffers
         // dartcam.read();
         std::pair<int, int> pos = dartcam.get_object_position();
 
         // Serial.printf("Object position: (%d, %d), frame (%d)\n", pos.first, pos.second, frame);
-=======
-        // manual controls on firmware
-
-        float delta = control_input_timer.delta();
-        dr16_pos_x += dr16.get_mouse_x() * 0.05 * delta;
-        dr16_pos_y += dr16.get_mouse_y() * 0.05 * delta;
-
-        vtm_pos_x += ref.ref_data.kbm_interaction.mouse_speed_x * 0.05 * delta;
-        vtm_pos_y += ref.ref_data.kbm_interaction.mouse_speed_y * 0.05 * delta;
-        
-        float chassis_vel_x = 0;
-        float chassis_vel_y = 0;
-        float chassis_pos_x = 0;
-        float chassis_pos_y = 0;
-        if (config->governor_types[0] == 2) {   // if we should be controlling velocity
-            chassis_vel_x = dr16.get_l_stick_y() * 5.4
-                + (-ref.ref_data.kbm_interaction.key_w + ref.ref_data.kbm_interaction.key_s) * 2.5
-                + (-dr16.keys.w + dr16.keys.s) * 2.5;
-            chassis_vel_y = -dr16.get_l_stick_x() * 5.4
-                + (ref.ref_data.kbm_interaction.key_d - ref.ref_data.kbm_interaction.key_a) * 2.5
-                + (dr16.keys.d - dr16.keys.a) * 2.5;
-        } else if (config->governor_types[0] == 1) { // if we should be controlling position
-            chassis_pos_x = dr16.get_l_stick_x() * 2 + pos_offset_x;
-            chassis_pos_y = dr16.get_l_stick_y() * 2 + pos_offset_y;
-        }
->>>>>>> ed02766e
 
         // // debug finding general direction of target
         // if (pos.first > 160) {
@@ -177,94 +46,8 @@
         //     Serial.println("(left)");
         // }
 
-<<<<<<< HEAD
         last_time = micros() - start;
     }
-=======
-        // set manual controls
-        target_state[0][0] = chassis_pos_x;
-        target_state[0][1] = chassis_vel_x;
-        target_state[1][0] = chassis_pos_y;
-        target_state[1][1] = chassis_vel_y;
-        target_state[2][1] = chassis_spin;
-        target_state[3][0] = yaw_target;
-        target_state[3][1] = 0;
-        target_state[4][0] = pitch_target;
-        target_state[4][1] = 0;
-
-        target_state[5][1] = fly_wheel_target;
-        target_state[6][1] = feeder_target;
-        target_state[7][0] = 1;
-
-        // if the left switch is all the way down use Hive controls
-        if (dr16.get_l_switch() == 2) {
-            incoming->get_target_state(target_state);
-            // if you just switched to hive controls, set the reference to the current state
-            if (hive_toggle) {
-                governor.set_reference(temp_state);
-                hive_toggle = false;
-            }
-        }
-        // when in teensy control mode reset hive toggle
-        if (dr16.get_l_switch() == 3) {
-            if (!hive_toggle) {
-                pos_offset_x = temp_state[0][0];
-                pos_offset_y = temp_state[1][0];
-            }
-            hive_toggle = true;
-        }
-
-
-        // read sensors
-        estimator_manager.read_sensors();
-
-        // override temp state if needed
-        if (incoming->get_hive_override_request() == 1) {
-            incoming->get_hive_override_state(hive_state_offset);
-            memcpy(temp_state, hive_state_offset, sizeof(hive_state_offset));
-        }
-
-
-        // step estimates and construct estimated state
-        estimator_manager.step(temp_state, temp_micro_state, incoming->get_hive_override_request());
-
-
-        // if first loop set target state to estimated state
-        if (count_one == 0) {
-            temp_state[7][0] = 0;
-            governor.set_reference(temp_state);
-            count_one++;
-        }
-
-        // reference govern
-        governor.set_estimate(temp_state);
-        governor.step_reference(target_state, config->governor_types);
-        governor.get_reference(temp_reference);
-
-        // Serial.printf("yaw ref: %f, pitch ref: %f\n", temp_reference[3][0], temp_reference[4][0]);
-
-
-        // generate motor outputs from controls
-        controller_manager.step(temp_reference, temp_state, temp_micro_state);
-
-
-        // construct sensor data packet
-        SensorData sensor_data;
-
-        // set dr16 raw data
-        memcpy(sensor_data.raw + SENSOR_DR16_OFFSET, dr16.get_raw(), DR16_PACKET_SIZE);
-
-        // set lidars
-        uint8_t lidar_data[D200_NUM_PACKETS_CACHED * D200_PAYLOAD_SIZE] = { 0 };
-        lidar1.export_data(lidar_data);
-        memcpy(sensor_data.raw + SENSOR_LIDAR1_OFFSET, lidar_data, D200_NUM_PACKETS_CACHED * D200_PAYLOAD_SIZE);
-        lidar2.export_data(lidar_data);
-        memcpy(sensor_data.raw + SENSOR_LIDAR2_OFFSET, lidar_data, D200_NUM_PACKETS_CACHED * D200_PAYLOAD_SIZE);
-
-        // construct ref data packet
-        uint8_t ref_data_raw[180] = { 0 };
-        ref.get_data_for_comms(ref_data_raw);
->>>>>>> ed02766e
 
     Serial.println("Done");
     
@@ -285,10 +68,5 @@
         frame_count++;
     }
     return 0;
-<<<<<<< HEAD
 }
-*/
-
-=======
-}
->>>>>>> ed02766e
+*/