#include "utils/timing.h"
<<<<<<< HEAD
#include "comms/rm_CAN.hpp"
#include "sensors/ICM20649.hpp"
=======
#include "sensors/dr16.hpp"
#include "comms/rm_CAN.hpp"
>>>>>>> beec25c3

uint32_t cycle_time_us = 1000;
uint32_t cycle_time_ms = cycle_time_us / 1000;
float cycle_time_s = cycle_time_us * 1E-6;

DR16 dr16;
rm_CAN can;

// Runs once
void setup()
{
    Serial.begin(1000000); // the serial monitor is actually always active (for debug use Serial.println & tycmd)

<<<<<<< HEAD
    if (Serial)
    {
        Serial.println("TEENSY SERIAL START\n\n");
=======
    dr16.init(); // set up dr16
    can.init(); // set up can

	if (Serial) {
		Serial.println("TEENSY SERIAL START\n\n");
>>>>>>> beec25c3
        Serial.print("\033[1;33m");
        Serial.println("                  .:^!?!^.                        ");
        Serial.println("           .:~!?JYYYJ?7?Y5Y7!!.                   ");
        Serial.println("         :?5YJ?!~:.      ^777YP?.                 ");
        Serial.println("         5G~                  ~YP?:               ");
        Serial.println("         7P5555Y:               ^YP?:....         ");
        Serial.println("        ~55J7~^.   ..    .        ^JYYYYYYYYYJJ!. ");
        Serial.println("        YG^     !Y5555J:^PJ    Y5:      ...::^5G^ ");
        Serial.println("       :GY    .YG?^..^~ ~GY    5G^ ^!~~^^^!!~7G?  ");
        Serial.println(" .!JYYY5G!    7BJ       ~GY    5G^ ~??JJJY555GP!  ");
        Serial.println("^55!^:.^~.    ^PP~   .: ^GP:  ^PP:           :7PY.");
        Serial.println("YG^            :JP5YY55: ~YP55PY^              ~GJ");
        Serial.println("?G~      .?7~:   .^~~^.    .^:.                :G5");
        Serial.println(".5P^     7BYJ5YJ7^.                          .~5P^");
        Serial.println(" .JPJ!~!JP?  .:~?PP^            .:.    .^!JYY5Y!. ");
        Serial.println("   :!???!:       5P.         .!Y5YYYJ?Y5Y?!^:.    ");
        Serial.println("                 7G7        7GY!. .:~!^.          ");
        Serial.println("                  JG!      :G5                    ");
        Serial.println("                   7PY!^^~?PY:                    ");
        Serial.println("                    .!JJJJ?^                      ");
        Serial.print("\033[0m");
        Serial.println("\n\033[1;92mFW Ver. 2.0.0");
        Serial.printf("\nLast Built: %s at %s", __DATE__, __TIME__);
        Serial.printf("\nRun Hash:   %x", ARM_DWT_CYCCNT);
        Serial.println("\033[0m\n");
    }
}

// Master loop
<<<<<<< HEAD
int main()
{ // Basically a schudeling algorithm
    setup();
=======
int main() { // Basically a schudeling algorithm
    dr16.read(); // read data from controller

    Timer timer;
>>>>>>> beec25c3

    while (true) { delay(1000); Serial.println("Still Alive!"); }


<<<<<<< HEAD
    return 0;
=======
		// Calculate dt
		unsigned long curr_time = micros();
		float dt = (curr_time - prev_time) / 1000000.0;
		prev_time = curr_time;

		timer.delayMicros(0, cycle_time_us);	        // normalize master loop cycle time to cycle_time_u
		blink();										// helpful if you think the loop is crashing (light will pause)
	}

    // if info from the remote is not being detected
    // or if safety switch is on, don't write anything
    if (!dr16.is_connected() || dr16.get_l_switch() == 1) {
        Serial.println("SAFETY: ON");

        can.zero();
        can.zero_motors();
    } else {
        Serial.println("SAFETY: OFF");
        
        while (can.read()) {}

        // control code goes here

        can.write();
    }

	return 0;
>>>>>>> beec25c3
}<|MERGE_RESOLUTION|>--- conflicted
+++ resolved
@@ -1,15 +1,6 @@
 #include "utils/timing.h"
-<<<<<<< HEAD
 #include "comms/rm_CAN.hpp"
-#include "sensors/ICM20649.hpp"
-=======
 #include "sensors/dr16.hpp"
-#include "comms/rm_CAN.hpp"
->>>>>>> beec25c3
-
-uint32_t cycle_time_us = 1000;
-uint32_t cycle_time_ms = cycle_time_us / 1000;
-float cycle_time_s = cycle_time_us * 1E-6;
 
 DR16 dr16;
 rm_CAN can;
@@ -19,17 +10,9 @@
 {
     Serial.begin(1000000); // the serial monitor is actually always active (for debug use Serial.println & tycmd)
 
-<<<<<<< HEAD
     if (Serial)
     {
         Serial.println("TEENSY SERIAL START\n\n");
-=======
-    dr16.init(); // set up dr16
-    can.init(); // set up can
-
-	if (Serial) {
-		Serial.println("TEENSY SERIAL START\n\n");
->>>>>>> beec25c3
         Serial.print("\033[1;33m");
         Serial.println("                  .:^!?!^.                        ");
         Serial.println("           .:~!?JYYYJ?7?Y5Y7!!.                   ");
@@ -59,42 +42,24 @@
 }
 
 // Master loop
-<<<<<<< HEAD
 int main()
 { // Basically a schudeling algorithm
     setup();
-=======
-int main() { // Basically a schudeling algorithm
-    dr16.read(); // read data from controller
 
-    Timer timer;
->>>>>>> beec25c3
+    dr16.init();
+    can.init();
 
-    while (true) { delay(1000); Serial.println("Still Alive!"); }
-
-
-<<<<<<< HEAD
-    return 0;
-=======
-		// Calculate dt
-		unsigned long curr_time = micros();
-		float dt = (curr_time - prev_time) / 1000000.0;
-		prev_time = curr_time;
-
-		timer.delayMicros(0, cycle_time_us);	        // normalize master loop cycle time to cycle_time_u
-		blink();										// helpful if you think the loop is crashing (light will pause)
-	}
-
-    // if info from the remote is not being detected
-    // or if safety switch is on, don't write anything
-    if (!dr16.is_connected() || dr16.get_l_switch() == 1) {
+    if (!dr16.is_connected() || dr16.get_l_switch() == 1)
+    {
         Serial.println("SAFETY: ON");
 
         can.zero();
         can.zero_motors();
-    } else {
+    }
+    else
+    {
         Serial.println("SAFETY: OFF");
-        
+
         while (can.read()) {}
 
         // control code goes here
@@ -102,6 +67,5 @@
         can.write();
     }
 
-	return 0;
->>>>>>> beec25c3
+    return 0;
 }