--- conflicted
+++ resolved
@@ -82,15 +82,9 @@
     long long loopc = 0; // Loop counter for heartbeat
 
     Serial.begin(115200); // the serial monitor is actually always active (for debug use Serial.println & tycmd)
-<<<<<<< HEAD
-	debug.begin(SerialUSB1);
-
-	print_logo();
-=======
     debug.begin(SerialUSB1);
 
     print_logo();
->>>>>>> c7781202
 
     // Execute setup functions
     pinMode(13, OUTPUT);
