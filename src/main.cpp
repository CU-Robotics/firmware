--- conflicted
+++ resolved
@@ -137,16 +137,10 @@
         estimator_manager->read_sensors();
         estimator_manager->step(temp_state);
 
-<<<<<<< HEAD
-        state.set_estimate(temp_state);
-        state.step_reference(target_state,controller_type);
-        state.get_reference(temp_reference);
-=======
         
         // state.set_estimate(temp_state);
         // state.step_reference(target_state);
         // state.get_reference(temp_reference);
->>>>>>> e5c1730a
 
         // Controls code goes here
         
