#include <Arduino.h>

#include "git_info.h"

#include "utils/profiler.hpp"
#include "sensors/d200.hpp"
#include "sensors/StereoCamTrigger.hpp"
#include "controls/estimator_manager.hpp"
#include "controls/controller_manager.hpp"

#include <TeensyDebug.h>
#include "sensors/LEDBoard.hpp"

#include "comms/ethernet_comms.hpp"

// Loop constants
#define LOOP_FREQ 1000
#define HEARTBEAT_FREQ 2

StereoCamTrigger stereoCamTrigger(60);

Comms::EthernetComms comms;

Timer loop_timer;
Timer stall_timer;
Timer control_input_timer;

// DONT put anything else in this function. It is not a setup function
void print_logo() {
    if (Serial) {
        Serial.println("TEENSY SERIAL START\n\n");
        Serial.print("\033[1;33m");
        Serial.println("                  .:^!?!^.                        ");
        Serial.println("           .:~!?JYYYJ?7?Y5Y7!!.                   ");
        Serial.println("         :?5YJ?!~:.      ^777YP?.                 ");
        Serial.println("         5G~                  ~YP?:               ");
        Serial.println("         7P5555Y:               ^YP?:....         ");
        Serial.println("        ~55J7~^.   ..    .        ^JYYYYYYYYYJJ!. ");
        Serial.println("        YG^     !Y5555J:^PJ    Y5:      ...::^5G^ ");
        Serial.println("       :GY    .YG?^..^~ ~GY    5G^ ^!~~^^^!!~7G?  ");
        Serial.println(" .!JYYY5G!    7BJ       ~GY    5G^ ~??JJJY555GP!  ");
        Serial.println("^55!^:.^~.    ^PP~   .: ^GP:  ^PP:           :7PY.");
        Serial.println("YG^            :JP5YY55: ~YP55PY^              ~GJ");
        Serial.println("?G~      .?7~:   .^~~^.    .^:.                :G5");
        Serial.println(".5P^     7BYJ5YJ7^.                          .~5P^");
        Serial.println(" .JPJ!~!JP?  .:~?PP^            .:.    .^!JYY5Y!. ");
        Serial.println("   :!???!:       5P.         .!Y5YYYJ?Y5Y?!^:.    ");
        Serial.println("                 7G7        7GY!. .:~!^.          ");
        Serial.println("                  JG!      :G5                    ");
        Serial.println("                   7PY!^^~?PY:                    ");
        Serial.println("                    .!JJJJ?^                      ");
        Serial.print("\033[0m");
        Serial.println("\n\033[1;92mFW Ver. 2.1.0");
        Serial.printf("\nLast Built: %s at %s", __DATE__, __TIME__);
        Serial.printf("\nGit Hash: %s", GIT_COMMIT_HASH);
        Serial.printf("\nGit Branch: %s", GIT_BRANCH);
        Serial.printf("\nCommit Message: %s", GIT_COMMIT_MSG);
        Serial.printf("\nRandom Num: %x", ARM_DWT_CYCCNT);
        Serial.println("\033[0m\n");
    }
}

void write_to_leds(uint16_t val);

const int NUM_LEDS = 10;
const uint8_t leds[NUM_LEDS] = {0, 2, 4, 6, 8, 10, 24, 26, 28, 30};

// Master loop
int main() {
    long long loopc = 0; // Loop counter for heartbeat

    Serial.begin(115200); // the serial monitor is actually always active (for debug use Serial.println & tycmd)
    debug.begin(SerialUSB1);

    print_logo();

    comms.begin();

    for (int i = 0; i < NUM_LEDS; i++)
        pinMode(leds[i], OUTPUT);

    // Execute setup functions
    pinMode(13, OUTPUT);

    stereoCamTrigger.init();

    // Main loop
    while (true) {
        uint32_t val = millis() & 0x3FF;

        write_to_leds(val);

        auto* outgoing = comms.get_outgoing_packet();
<<<<<<< HEAD
        outgoing->header.sequence = val;
        outgoing->header.time_stamp = stereoCamTrigger.get_latest_exposure_timestamp()  & 0x3FF;
=======
        outgoing->header.sequence = stereoCamTrigger.get_latest_exposure_timestamp() & 0x3FF;
        outgoing->header.time_stamp = millis();
>>>>>>> 21604c15

        comms.loop();

        // LED heartbeat -- linked to loop count to reveal slowdowns and freezes.
        loopc % (int)(1E3 / float(HEARTBEAT_FREQ)) < (int)(1E3 / float(5 * HEARTBEAT_FREQ)) ? digitalWrite(13, HIGH) : digitalWrite(13, LOW);
        loopc++;

        // Keep the loop running at the desired rate
        loop_timer.delay_micros((int)(1E6 / (float)(LOOP_FREQ)));
        float dt = stall_timer.delta();
        if (dt > 0.002) Serial.printf("Slow loop with dt: %f\n", dt);
    }
    
    return 0;
}

void write_to_leds(uint16_t val) {
    for (int i = 0; i < NUM_LEDS; i++) {
        if (val & (1 << i)) 
            digitalWrite(leds[i], HIGH);
        else 
            digitalWrite(leds[i], LOW);
    }
}<|MERGE_RESOLUTION|>--- conflicted
+++ resolved
@@ -91,13 +91,8 @@
         write_to_leds(val);
 
         auto* outgoing = comms.get_outgoing_packet();
-<<<<<<< HEAD
-        outgoing->header.sequence = val;
-        outgoing->header.time_stamp = stereoCamTrigger.get_latest_exposure_timestamp()  & 0x3FF;
-=======
         outgoing->header.sequence = stereoCamTrigger.get_latest_exposure_timestamp() & 0x3FF;
         outgoing->header.time_stamp = millis();
->>>>>>> 21604c15
 
         comms.loop();
 
