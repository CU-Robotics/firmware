#include <Arduino.h>

<<<<<<< HEAD
#include "utils/logger.hpp"

=======
#include "comms/comms_layer.hpp"
>>>>>>> 6c213059
#include "git_info.h"

#include "utils/profiler.hpp"
#include "sensors/StereoCamTrigger.hpp"
#include "controls/estimator_manager.hpp"
#include "controls/controller_manager.hpp"

#include <TeensyDebug.h>
#include "sensors/LEDBoard.hpp"
#include "SensorManager.hpp"

#include "utils/watchdog.hpp"
#include "comms/data/sendable.hpp"
#include "comms/data/hive_data.hpp"

// Loop constants
#define LOOP_FREQ 1000
#define HEARTBEAT_FREQ 2

// Declare global objects
DR16 dr16;
CANManager can;
RefSystem* ref;
ACS712 current_sensor;
Comms::CommsLayer comms_layer;

StereoCamTrigger stereoCamTrigger(60);

ConfigLayer config_layer;

Profiler prof;

SensorManager sensor_manager;
EstimatorManager estimator_manager;
ControllerManager controller_manager;

Governor governor;

Watchdog watchdog;

// DONT put anything else in this function. It is not a setup function
void print_logo() {
    if (Serial) {
        logger.println(LogDestination::Serial, "TEENSY SERIAL START\n\n");
        logger.print(LogDestination::Serial, "\033[1;33m");
        logger.println(LogDestination::Serial, "                  .:^!?!^.                        ");
        logger.println(LogDestination::Serial, "           .:~!?JYYYJ?7?Y5Y7!!.                   ");
        logger.println(LogDestination::Serial, "         :?5YJ?!~:.      ^777YP?.                 ");
        logger.println(LogDestination::Serial, "         5G~                  ~YP?:               ");
        logger.println(LogDestination::Serial, "         7P5555Y:               ^YP?:....         ");
        logger.println(LogDestination::Serial, "        ~55J7~^.   ..    .        ^JYYYYYYYYYJJ!. ");
        logger.println(LogDestination::Serial, "        YG^     !Y5555J:^PJ    Y5:      ...::^5G^ ");
        logger.println(LogDestination::Serial, "       :GY    .YG?^..^~ ~GY    5G^ ^!~~^^^!!~7G?  ");
        logger.println(LogDestination::Serial, " .!JYYY5G!    7BJ       ~GY    5G^ ~??JJJY555GP!  ");
        logger.println(LogDestination::Serial, "^55!^:.^~.    ^PP~   .: ^GP:  ^PP:           :7PY.");
        logger.println(LogDestination::Serial, "YG^            :JP5YY55: ~YP55PY^              ~GJ");
        logger.println(LogDestination::Serial, "?G~      .?7~:   .^~~^.    .^:.                :G5");
        logger.println(LogDestination::Serial, ".5P^     7BYJ5YJ7^.                          .~5P^");
        logger.println(LogDestination::Serial, " .JPJ!~!JP?  .:~?PP^            .:.    .^!JYY5Y!. ");
        logger.println(LogDestination::Serial, "   :!???!:       5P.         .!Y5YYYJ?Y5Y?!^:.    ");
        logger.println(LogDestination::Serial, "                 7G7        7GY!. .:~!^.          ");
        logger.println(LogDestination::Serial, "                  JG!      :G5                    ");
        logger.println(LogDestination::Serial, "                   7PY!^^~?PY:                    ");
        logger.println(LogDestination::Serial, "                    .!JJJJ?^                      ");
        logger.print(LogDestination::Serial, "\033[0m");
        logger.println(LogDestination::Serial, "\n\033[1;92mFW Ver. 2.1.0");
        logger.printf(LogDestination::Serial, "\nLast Built: %s at %s", __DATE__, __TIME__);
        logger.printf(LogDestination::Serial, "\nGit Hash: %s", GIT_COMMIT_HASH);
        logger.printf(LogDestination::Serial, "\nGit Branch: %s", GIT_BRANCH);
        logger.printf(LogDestination::Serial, "\nCommit Message: %s", GIT_COMMIT_MSG);
        logger.printf(LogDestination::Serial, "\nRandom Num: %x", ARM_DWT_CYCCNT);
        logger.println(LogDestination::Serial, "\033[0m\n");
    }
}

// Master loop
int main() {
    uint32_t loopc = 0; // Loop counter for heartbeat

    Serial.begin(115200); // the serial monitor is actually always active (for debug use logger.println & tycmd)
    debug.begin(SerialUSB1);
<<<<<<< HEAD
=======
    
>>>>>>> 6c213059
    print_logo();

    // check to see if there is a crash report, and if so, print it repeatedly over Serial
    // in the future, we'll send this directly over comms
    if (CrashReport) {
        while (1) {
            logger.println(CrashReport);
            logger.println("\nReflash to clear CrashReport (and also please fix why it crashed)");
            delay(1000);
        }
    }

    // Execute setup functions
    pinMode(LED_BUILTIN, OUTPUT);
    
    //initialize objects
    can.init();
    dr16.init();
    comms_layer.init();
    ref = sensor_manager.get_ref();

    // Config config
<<<<<<< HEAD
    logger.println("Configuring...");
    const Config* config = config_layer.configure(&comms);
    logger.println("Configured!");
=======
    Serial.println("Configuring...");
    const Config* config = config_layer.configure(&comms_layer);
    Serial.println("Configured!");
>>>>>>> 6c213059

    // configure motors
    can.configure(config->motor_info);

    // initialize sensors
    sensor_manager.init(config);

    //estimate micro and macro state
    estimator_manager.init(&can, config, &sensor_manager);

    //generate controller outputs based on governed references and estimated state
    controller_manager.init(&can, config);

    //set reference limits in the reference governor
    governor.set_reference_limits(config->set_reference_limits);

    // print all of config
    config->print();

    // variables for use in main
    float temp_state[STATE_LEN][3] = { 0 }; // Temp state array
    float temp_micro_state[CAN_MAX_MOTORS][MICRO_STATE_LEN] = { 0 }; // Temp micro state array
    float temp_reference[STATE_LEN][3] = { 0 }; //Temp governed state
    float target_state[STATE_LEN][3] = { 0 }; //Temp ungoverned state
    float hive_state_offset[STATE_LEN][3] = { 0 }; //Hive offset state
    bool override_request = false;
    // float motor_inputs[CAN_MAX_MOTORS] = { 0 }; //Array for storing controller outputs to send to CAN

    // manual controls variables
    float vtm_pos_x = 0;
    float vtm_pos_y = 0;
    float dr16_pos_x = 0;
    float dr16_pos_y = 0;
    float pos_offset_x = 0;
    float pos_offset_y = 0;

    // param to specify whether this is the first loop
    int count_one = 0;

    // whether we are in hive mode or not
    bool hive_toggle = false;

    // main loop timers
    Timer loop_timer;
    Timer stall_timer;
    Timer control_input_timer;
    
    // start the main loop watchdog
    watchdog.start();

<<<<<<< HEAD
    logger.println("Entering main loop...\n");

    uint8_t log_buffer_copy[LOGGER_BUFFER_SIZE];
=======

    Serial.println("Entering main loop...\n");
>>>>>>> 6c213059

    // Main loop
    while (true) {
        // start main loop time timer
        stall_timer.start();
        
        // read sensors
        sensor_manager.read();
        // read CAN and DR16 -- These are kept out of sensor manager for safety reasons
        can.read();
        dr16.read();

        sensor_manager.send_sensor_data_to_comms();

        // check whether this packet is a config packet
<<<<<<< HEAD
        if (incoming->raw[3] == 1) {
            logger.println("\n\nConfig request received, reconfiguring from comms!\n\n");
=======
        if (comms_layer.get_hive_data().config_section.request_bit == 1) {
            Serial.println("\n\nConfig request received, reconfiguring from comms!\n\n");
>>>>>>> 6c213059
            // trigger safety mode
            can.issue_safety_mode();
            config_layer.reconfigure(&comms_layer);
        }

        // print loopc every second to verify it is still alive
        if (loopc % 1000 == 0) {
            Serial.println(loopc);
        }

        // manual controls on firmware
        float delta = control_input_timer.delta();
        dr16_pos_x += dr16.get_mouse_x() * 0.05 * delta;
        dr16_pos_y += dr16.get_mouse_y() * 0.05 * delta;

        vtm_pos_x += ref->ref_data.kbm_interaction.mouse_speed_x * 0.05 * delta;
        vtm_pos_y += ref->ref_data.kbm_interaction.mouse_speed_y * 0.05 * delta;

        float chassis_vel_x = 0;
        float chassis_vel_y = 0;
        float chassis_pos_x = 0;
        float chassis_pos_y = 0;
        if (config->governor_types[0] == 2) {   // if we should be controlling velocity
            chassis_vel_x = dr16.get_l_stick_y() * 5.4
                + (-ref->ref_data.kbm_interaction.key_w + ref->ref_data.kbm_interaction.key_s) * 2.5
                + (-dr16.keys.w + dr16.keys.s) * 2.5;
            chassis_vel_y = -dr16.get_l_stick_x() * 5.4
                + (ref->ref_data.kbm_interaction.key_d - ref->ref_data.kbm_interaction.key_a) * 2.5
                + (dr16.keys.d - dr16.keys.a) * 2.5;
        } else if (config->governor_types[0] == 1) { // if we should be controlling position
            chassis_pos_x = dr16.get_l_stick_x() * 2 + pos_offset_x;
            chassis_pos_y = dr16.get_l_stick_y() * 2 + pos_offset_y;
        }

        float chassis_spin = dr16.get_wheel() * 25;
        float pitch_target = 1.57
            + -dr16.get_r_stick_y() * 0.3
            + dr16_pos_y
            + vtm_pos_y;
        float yaw_target = -dr16.get_r_stick_x() * 1.5
            - dr16_pos_x
            - vtm_pos_x;
        float fly_wheel_target = (dr16.get_r_switch() == 1 || dr16.get_r_switch() == 3) ? 18 : 0; //m/s
        float feeder_target = (((dr16.get_l_mouse_button() || ref->ref_data.kbm_interaction.button_left) && dr16.get_r_switch() != 2) || dr16.get_r_switch() == 1) ? 10 : 0;

        // set manual controls
        target_state[0][0] = chassis_pos_x;
        target_state[0][1] = chassis_vel_x;
        target_state[1][0] = chassis_pos_y;
        target_state[1][1] = chassis_vel_y;
        target_state[2][1] = chassis_spin;
        target_state[3][0] = yaw_target;
        target_state[3][1] = 0;
        target_state[4][0] = pitch_target;
        target_state[4][1] = 0;

        target_state[5][1] = fly_wheel_target;
        target_state[6][1] = feeder_target;
        target_state[7][0] = 1;

        // if the left switch is all the way down use Hive controls
        if (dr16.get_l_switch() == 2) {
            // hid_incoming.get_target_state(target_state);
            memcpy(target_state, comms_layer.get_hive_data().target_state.state, sizeof(target_state));

            // if you just switched to hive controls, set the reference to the current state
            if (hive_toggle) {
                governor.set_reference(temp_state);
                hive_toggle = false;
            }
        }

        // when in teensy control mode reset hive toggle
        if (dr16.get_l_switch() == 3) {
            if (!hive_toggle) {
                pos_offset_x = temp_state[0][0];
                pos_offset_y = temp_state[1][0];
            }
            hive_toggle = true;
        }

        // print dr16
        // Serial.printf("DR16:\n\t");
        // dr16.print();

        // Serial.printf("Target state:\n");
        // for (int i = 0; i < 8; i++) {
        //     Serial.printf("\t%d: %f %f %f\n", i, target_state[i][0], target_state[i][1], target_state[i][2]);
        // }
        
        // override temp state if needed
<<<<<<< HEAD
        if (incoming->get_hive_override_request() == 1) {
            logger.printf("Overriding state with hive state\n");
            incoming->get_hive_override_state(hive_state_offset);
=======
        if (comms_layer.get_hive_data().override_state.active) {
            // clear the request
            comms_layer.get_hive_data().override_state.active = false;
            
            Serial.printf("Overriding state with hive state\n");
            memcpy(hive_state_offset, comms_layer.get_hive_data().override_state.state, sizeof(hive_state_offset));
>>>>>>> 6c213059
            memcpy(temp_state, hive_state_offset, sizeof(hive_state_offset));
            override_request = true;
        }

        // step estimates and construct estimated state
        estimator_manager.step(temp_state, temp_micro_state, override_request);
        override_request = false;

        // if first loop set target state to estimated state
        if (count_one == 0) {
            temp_state[7][0] = 0;
            governor.set_reference(temp_state);
            count_one++;
        }

        // Serial.printf("Estimated state:\n");
        // for (int i = 0; i < 8; i++) {
        //     Serial.printf("\t%d: %f %f %f\n", i, temp_state[i][0], temp_state[i][1], temp_state[i][2]);
        // }

        // give the sensors the current estimated state
        sensor_manager.set_estimated_state(temp_state);

        // reference govern
        governor.set_estimate(temp_state);
        governor.step_reference(target_state, config->governor_types);
        governor.get_reference(temp_reference);

        // Serial.printf("Reference state:\n");
        // for (int i = 0; i < 8; i++) {
        //     Serial.printf("\t%d: %f %f %f\n", i, temp_reference[i][0], temp_reference[i][1], temp_reference[i][2]);
        // }

        // generate motor outputs from controls
        controller_manager.step(temp_reference, temp_state, temp_micro_state);

        // can.print_state();

        // construct ref data packet
        CommsRefData ref_data = ref->get_data_for_comms();
        Comms::Sendable<CommsRefData> ref_data_sendable = ref_data;
        ref_data_sendable.send_to_comms();

        Comms::Sendable<EstimatedState> estimated_state;
        memcpy(estimated_state.data.state, temp_state, sizeof(temp_state));
        estimated_state.data.time = millis() / 1000.0;
        estimated_state.send_to_comms();

        Comms::Sendable<DR16Data> dr16_sendable;
        dr16_sendable.data.l_mouse_button = dr16.get_l_mouse_button();
        dr16_sendable.data.r_mouse_button = dr16.get_r_mouse_button();
        dr16_sendable.data.l_switch = dr16.get_l_switch();
        dr16_sendable.data.r_switch = dr16.get_r_switch();
        dr16_sendable.data.l_stick_x = dr16.get_l_stick_x();
        dr16_sendable.data.l_stick_y = dr16.get_l_stick_y();
        dr16_sendable.data.r_stick_x = dr16.get_r_stick_x();
        dr16_sendable.data.r_stick_y = dr16.get_r_stick_y();
        dr16_sendable.data.wheel = dr16.get_wheel();
        dr16_sendable.data.mouse_x = dr16.get_mouse_x();
        dr16_sendable.data.mouse_y = dr16.get_mouse_y();
        dr16_sendable.data.keys.raw = *(uint16_t*)(dr16.get_raw() + 14);
        dr16_sendable.send_to_comms();

        comms_layer.run();

        bool is_slow_loop = false;

        // check whether this was a slow loop or not
        float dt = stall_timer.delta();
        logger.printf("Loop %d, dt: %f\n", loopc, dt);
        if (dt > 0.002) {
            // zero the can bus just in case
            can.issue_safety_mode();

            logger.printf("Slow loop with dt: %f\n", dt);
            // mark this as a slow loop to trigger safety mode
            is_slow_loop = true;
        }

        //  SAFETY MODE
        if (dr16.is_connected() && (dr16.get_l_switch() == 2 || dr16.get_l_switch() == 3) && config_layer.is_configured() && !is_slow_loop) {
            // SAFETY OFF
            can.write();
            // logger.printf("Can write\n");
        } else {
            // SAFETY ON
            // TODO: Reset all controller integrators here
            can.issue_safety_mode();
            // logger.printf("Can zero\n");
        }

        // LED heartbeat -- linked to loop count to reveal slowdowns and freezes.
        loopc % (int)(1E3 / float(HEARTBEAT_FREQ)) < (int)(1E3 / float(5 * HEARTBEAT_FREQ)) ? digitalWrite(13, HIGH) : digitalWrite(13, LOW);
        loopc++;

        // feed the watchdog to keep the loop running
        watchdog.feed();

        // Keep the loop running at the desired rate
        loop_timer.delay_micros((int)(1E6 / (float)(LOOP_FREQ)));

        // Print logger's buffer at the end of every loop
        uint32_t bytes_copied = logger.grab_log_data(LOGGER_BUFFER_SIZE, log_buffer_copy);
        if (bytes_copied > 0) {
            Serial.write(log_buffer_copy, bytes_copied);
        }
    }

    return 0;
}<|MERGE_RESOLUTION|>--- conflicted
+++ resolved
@@ -1,11 +1,8 @@
 #include <Arduino.h>
 
-<<<<<<< HEAD
 #include "utils/logger.hpp"
 
-=======
 #include "comms/comms_layer.hpp"
->>>>>>> 6c213059
 #include "git_info.h"
 
 #include "utils/profiler.hpp"
@@ -87,10 +84,7 @@
 
     Serial.begin(115200); // the serial monitor is actually always active (for debug use logger.println & tycmd)
     debug.begin(SerialUSB1);
-<<<<<<< HEAD
-=======
     
->>>>>>> 6c213059
     print_logo();
 
     // check to see if there is a crash report, and if so, print it repeatedly over Serial
@@ -113,15 +107,9 @@
     ref = sensor_manager.get_ref();
 
     // Config config
-<<<<<<< HEAD
     logger.println("Configuring...");
-    const Config* config = config_layer.configure(&comms);
+    const Config* config = config_layer.configure(&comms_layer);
     logger.println("Configured!");
-=======
-    Serial.println("Configuring...");
-    const Config* config = config_layer.configure(&comms_layer);
-    Serial.println("Configured!");
->>>>>>> 6c213059
 
     // configure motors
     can.configure(config->motor_info);
@@ -172,14 +160,9 @@
     // start the main loop watchdog
     watchdog.start();
 
-<<<<<<< HEAD
     logger.println("Entering main loop...\n");
 
     uint8_t log_buffer_copy[LOGGER_BUFFER_SIZE];
-=======
-
-    Serial.println("Entering main loop...\n");
->>>>>>> 6c213059
 
     // Main loop
     while (true) {
@@ -195,13 +178,8 @@
         sensor_manager.send_sensor_data_to_comms();
 
         // check whether this packet is a config packet
-<<<<<<< HEAD
-        if (incoming->raw[3] == 1) {
+        if (comms_layer.get_hive_data().config_section.request_bit == 1) {
             logger.println("\n\nConfig request received, reconfiguring from comms!\n\n");
-=======
-        if (comms_layer.get_hive_data().config_section.request_bit == 1) {
-            Serial.println("\n\nConfig request received, reconfiguring from comms!\n\n");
->>>>>>> 6c213059
             // trigger safety mode
             can.issue_safety_mode();
             config_layer.reconfigure(&comms_layer);
@@ -293,18 +271,12 @@
         // }
         
         // override temp state if needed
-<<<<<<< HEAD
-        if (incoming->get_hive_override_request() == 1) {
-            logger.printf("Overriding state with hive state\n");
-            incoming->get_hive_override_state(hive_state_offset);
-=======
         if (comms_layer.get_hive_data().override_state.active) {
             // clear the request
             comms_layer.get_hive_data().override_state.active = false;
             
-            Serial.printf("Overriding state with hive state\n");
+            logger.printf("Overriding state with hive state\n");
             memcpy(hive_state_offset, comms_layer.get_hive_data().override_state.state, sizeof(hive_state_offset));
->>>>>>> 6c213059
             memcpy(temp_state, hive_state_offset, sizeof(hive_state_offset));
             override_request = true;
         }
