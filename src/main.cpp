--- conflicted
+++ resolved
@@ -86,52 +86,11 @@
     pinMode(LED_BUILTIN, OUTPUT);
 
     can.init();
-<<<<<<< HEAD
-=======
-    dr16.init();
-    ref.init();
-    comms.init();
 
-    // Config config
-    Serial.println("Configuring...");
-    const Config* config = config_layer.configure(&comms);
-    Serial.println("Configured!");
-
-    can.configure(config->motor_info);
-
-    //estimate micro and macro state
-    estimator_manager.init(&can, config);
-
-    //generate controller outputs based on governed references and estimated state
-    controller_manager.init(&can, config);
-
-    //set reference limits in the reference governor
-    governor.set_reference_limits(config->set_reference_limits);
-
-    // print all of config
-    config->print();
-
-    // variables for use in main
-    float temp_state[STATE_LEN][3] = { 0 }; // Temp state array
-    float temp_micro_state[CAN_MAX_MOTORS][MICRO_STATE_LEN] = { 0 }; // Temp micro state array
-    float temp_reference[STATE_LEN][3] = { 0 }; //Temp governed state
-    float target_state[STATE_LEN][3] = { 0 }; //Temp ungoverned state
-    float hive_state_offset[STATE_LEN][3] = { 0 }; //Hive offset state
-    // float motor_inputs[CAN_MAX_MOTORS] = { 0 }; //Array for storing controller outputs to send to CAN
-
-    // manual controls variables
-    float vtm_pos_x = 0;
-    float vtm_pos_y = 0;
-    float dr16_pos_x = 0;
-    float dr16_pos_y = 0;
-    float pos_offset_x = 0;
-    float pos_offset_y = 0;
->>>>>>> f7f6d8e9
-
-    // CTRL type, motor ID, bus ID
-    // CTRL type: 0 = none, 1 = C610, 2 = C620, 3 = MG8016, 4 = GIM
+    // CTRL type, motor ID, bus ID, motor type
+    // CTRL type: 0 = none, 1 = C610, 2 = C620, 3 = MG8016, 4 = GIM, 5 = SDC104
     float motor_info[24][4] = {
-        {2, 1, 1, 0},
+        {5, 4, 1, 0},
     };
 
     can.configure(motor_info);
@@ -147,205 +106,14 @@
         stall_timer.start();
         // read main sensors
         can.read();
-<<<<<<< HEAD
 
-        can.write_motor_torque(CAN_2, 1, 0.1);
-=======
-        dr16.read();
-        ref.read();
-        lidar1.read();
-        lidar2.read();
-
-        // read and write comms packets
-        comms.ping();
-        CommsPacket* incoming = comms.get_incoming_packet();
-        CommsPacket* outgoing = comms.get_outgoing_packet();
-
-        // check whether this packet is a config packet
-        if (incoming->raw[3] == 1) {
-            Serial.println("\n\nConfig request received, reconfiguring from comms!\n\n");
-            // trigger safety mode
-            can.issue_safety_mode();
-            config_layer.reconfigure(&comms);
-        }
-
-        // print loopc every second to verify it is still alive
-        if (loopc % 1000 == 0) {
-            Serial.println(loopc);
-        }
-
-        // manual controls on firmware
-
-        float delta = control_input_timer.delta();
-        dr16_pos_x += dr16.get_mouse_x() * 0.05 * delta;
-        dr16_pos_y += dr16.get_mouse_y() * 0.05 * delta;
-
-        vtm_pos_x += ref.ref_data.kbm_interaction.mouse_speed_x * 0.05 * delta;
-        vtm_pos_y += ref.ref_data.kbm_interaction.mouse_speed_y * 0.05 * delta;
-
-        float chassis_vel_x = 0;
-        float chassis_vel_y = 0;
-        float chassis_pos_x = 0;
-        float chassis_pos_y = 0;
-        if (config->governor_types[0] == 2) {   // if we should be controlling velocity
-            chassis_vel_x = dr16.get_l_stick_y() * 5.4
-                + (-ref.ref_data.kbm_interaction.key_w + ref.ref_data.kbm_interaction.key_s) * 2.5
-                + (-dr16.keys.w + dr16.keys.s) * 2.5;
-            chassis_vel_y = -dr16.get_l_stick_x() * 5.4
-                + (ref.ref_data.kbm_interaction.key_d - ref.ref_data.kbm_interaction.key_a) * 2.5
-                + (dr16.keys.d - dr16.keys.a) * 2.5;
-        } else if (config->governor_types[0] == 1) { // if we should be controlling position
-            chassis_pos_x = dr16.get_l_stick_x() * 2 + pos_offset_x;
-            chassis_pos_y = dr16.get_l_stick_y() * 2 + pos_offset_y;
-        }
-
-        float chassis_spin = dr16.get_wheel() * 25;
-        float pitch_target = 1.57
-            + -dr16.get_r_stick_y() * 0.3
-            + dr16_pos_y
-            + vtm_pos_y;
-        float yaw_target = -dr16.get_r_stick_x() * 1.5
-            - dr16_pos_x
-            - vtm_pos_x;
-        float fly_wheel_target = (dr16.get_r_switch() == 1 || dr16.get_r_switch() == 3) ? 18 : 0; //m/s
-        float feeder_target = (((dr16.get_l_mouse_button() || ref.ref_data.kbm_interaction.button_left) && dr16.get_r_switch() != 2) || dr16.get_r_switch() == 1) ? 10 : 0;
-
-        // set manual controls
-        target_state[0][0] = chassis_pos_x;
-        target_state[0][1] = chassis_vel_x;
-        target_state[1][0] = chassis_pos_y;
-        target_state[1][1] = chassis_vel_y;
-        target_state[2][1] = chassis_spin;
-        target_state[3][0] = yaw_target;
-        target_state[3][1] = 0;
-        target_state[4][0] = pitch_target;
-        target_state[4][1] = 0;
-
-        target_state[5][1] = fly_wheel_target;
-        target_state[6][1] = feeder_target;
-        target_state[7][0] = 1;
-
-        // if the left switch is all the way down use Hive controls
-        if (dr16.get_l_switch() == 2) {
-            incoming->get_target_state(target_state);
-            // if you just switched to hive controls, set the reference to the current state
-            if (hive_toggle) {
-                governor.set_reference(temp_state);
-                hive_toggle = false;
-            }
-        }
-
-        // when in teensy control mode reset hive toggle
-        if (dr16.get_l_switch() == 3) {
-            if (!hive_toggle) {
-                pos_offset_x = temp_state[0][0];
-                pos_offset_y = temp_state[1][0];
-            }
-            hive_toggle = true;
-        }
-
-        // read sensors
-        estimator_manager.read_sensors();
-
-        // print dr16
-        Serial.printf("DR16:\n\t");
-        dr16.print();
-
-        Serial.printf("Target state:\n");
-        for (int i = 0; i < 8; i++) {
-            Serial.printf("\t%d: %f %f %f\n", i, target_state[i][0], target_state[i][1], target_state[i][2]);
-        }
-        
-        // override temp state if needed
-        if (incoming->get_hive_override_request() == 1) {
-            Serial.printf("Overriding state with hive state\n");
-            incoming->get_hive_override_state(hive_state_offset);
-            memcpy(temp_state, hive_state_offset, sizeof(hive_state_offset));
-        }
-
-        // step estimates and construct estimated state
-        estimator_manager.step(temp_state, temp_micro_state, incoming->get_hive_override_request());
-
-        // if first loop set target state to estimated state
-        if (count_one == 0) {
-            temp_state[7][0] = 0;
-            governor.set_reference(temp_state);
-            count_one++;
-        }
-
-        Serial.printf("Estimated state:\n");
-        for (int i = 0; i < 8; i++) {
-            Serial.printf("\t%d: %f %f %f\n", i, temp_state[i][0], temp_state[i][1], temp_state[i][2]);
-        }
-
-        // reference govern
-        governor.set_estimate(temp_state);
-        governor.step_reference(target_state, config->governor_types);
-        governor.get_reference(temp_reference);
-
-        Serial.printf("Reference state:\n");
-        for (int i = 0; i < 8; i++) {
-            Serial.printf("\t%d: %f %f %f\n", i, temp_reference[i][0], temp_reference[i][1], temp_reference[i][2]);
-        }
-
-        // generate motor outputs from controls
-        controller_manager.step(temp_reference, temp_state, temp_micro_state);
+        can.write_motor_torque(CAN_2, 4, 0.5);
 
         can.print_state();
 
-        // construct sensor data packet
-        SensorData sensor_data;
+        can.write();
 
-        // set dr16 raw data
-        memcpy(sensor_data.raw + SENSOR_DR16_OFFSET, dr16.get_raw(), DR16_PACKET_SIZE);
-
-        // set lidars
-        uint8_t lidar_data[D200_NUM_PACKETS_CACHED * D200_PAYLOAD_SIZE] = { 0 };
-        lidar1.export_data(lidar_data);
-        memcpy(sensor_data.raw + SENSOR_LIDAR1_OFFSET, lidar_data, D200_NUM_PACKETS_CACHED * D200_PAYLOAD_SIZE);
-        lidar2.export_data(lidar_data);
-        memcpy(sensor_data.raw + SENSOR_LIDAR2_OFFSET, lidar_data, D200_NUM_PACKETS_CACHED * D200_PAYLOAD_SIZE);
-
-        // construct ref data packet
-        uint8_t ref_data_raw[180] = { 0 };
-        ref.get_data_for_comms(ref_data_raw);
-
-        // set the outgoing packet
-        outgoing->set_id((uint16_t)loopc);
-        outgoing->set_info(0x0000);
-        outgoing->set_time(millis() / 1000.0);
-        outgoing->set_sensor_data(&sensor_data);
-        outgoing->set_ref_data(ref_data_raw);
-        outgoing->set_estimated_state(temp_state);
-
-        bool is_slow_loop = false;
-
-        // check whether this was a slow loop or not
-	float dt = stall_timer.delta();
-        Serial.printf("Loop %d, dt: %f\n", loopc, dt);
-        if (dt > 0.002) { 
-            // zero the can bus just in case
-	    	can.issue_safety_mode();
-		
-	    	Serial.printf("Slow loop with dt: %f\n", dt);
-            // mark this as a slow loop to trigger safety mode
-	    	is_slow_loop = true;
-	    }
-        
-        //  SAFETY MODE
-        if (dr16.is_connected() && (dr16.get_l_switch() == 2 || dr16.get_l_switch() == 3) && config_layer.is_configured() && !is_slow_loop) {
-            // SAFETY OFF
-            can.write();
-            Serial.printf("Can write\n");
-        } else {
-            // SAFETY ON
-            // TODO: Reset all controller integrators here
-            can.issue_safety_mode();
-            Serial.printf("Can zero\n");
-        }
->>>>>>> f7f6d8e9
-
-        can.write();
+        Serial.printf("dt: %f\n", stall_timer.delta_micros());
 
         // Keep the loop running at the desired rate
         loop_timer.delay_micros((int)(1E6 / (float)(LOOP_FREQ)));
