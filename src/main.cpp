#include <Arduino.h>

#include "utils/timing.hpp"
#include "comms/rm_can.hpp"
#include "sensors/dr16.hpp"
<<<<<<< HEAD
#include "controls/estimator.hpp"
=======
#include "sensors/buff_encoder.hpp"
>>>>>>> 137b9f2b

// Loop constants
#define LOOP_FREQ      1000
#define HEARTBEAT_FREQ 2

// Declare global objects
DR16 dr16;
rm_CAN can;
Timer loop_timer;
EstimatorManager estimator_manager;

BuffEncoder yaw(YAW_BUFF_CS);
BuffEncoder pitch(PITCH_BUFF_CS);

// DONT put anything else in this function. It is not a setup function
void print_logo() {
    if (Serial) {
        Serial.println("TEENSY SERIAL START\n\n");
        Serial.print("\033[1;33m");
        Serial.println("                  .:^!?!^.                        ");
        Serial.println("           .:~!?JYYYJ?7?Y5Y7!!.                   ");
        Serial.println("         :?5YJ?!~:.      ^777YP?.                 ");
        Serial.println("         5G~                  ~YP?:               ");
        Serial.println("         7P5555Y:               ^YP?:....         ");
        Serial.println("        ~55J7~^.   ..    .        ^JYYYYYYYYYJJ!. ");
        Serial.println("        YG^     !Y5555J:^PJ    Y5:      ...::^5G^ ");
        Serial.println("       :GY    .YG?^..^~ ~GY    5G^ ^!~~^^^!!~7G?  ");
        Serial.println(" .!JYYY5G!    7BJ       ~GY    5G^ ~??JJJY555GP!  ");
        Serial.println("^55!^:.^~.    ^PP~   .: ^GP:  ^PP:           :7PY.");
        Serial.println("YG^            :JP5YY55: ~YP55PY^              ~GJ");
        Serial.println("?G~      .?7~:   .^~~^.    .^:.                :G5");
        Serial.println(".5P^     7BYJ5YJ7^.                          .~5P^");
        Serial.println(" .JPJ!~!JP?  .:~?PP^            .:.    .^!JYY5Y!. ");
        Serial.println("   :!???!:       5P.         .!Y5YYYJ?Y5Y?!^:.    ");
        Serial.println("                 7G7        7GY!. .:~!^.          ");
        Serial.println("                  JG!      :G5                    ");
        Serial.println("                   7PY!^^~?PY:                    ");
        Serial.println("                    .!JJJJ?^                      ");
        Serial.print("\033[0m");
        Serial.println("\n\033[1;92mFW Ver. 2.1.0");
        Serial.printf("\nLast Built: %s at %s", __DATE__, __TIME__);
        Serial.printf("\nRandom Num: %x", ARM_DWT_CYCCNT);
        Serial.println("\033[0m\n");
    }
}

// Master loop
int main() {
    Serial.begin(1000000); // the serial monitor is actually always active (for debug use Serial.println & tycmd)
    print_logo();

    // Execute setup functions
    pinMode(13, OUTPUT); 
    dr16.init();
    can.init();

<<<<<<< HEAD
    estimator_manager.init(dr16, can);

    estimator_manager.init_estimator(4);

    float state[STATE_LEN][3];
=======
    pinMode(YAW_BUFF_CS, OUTPUT);
    pinMode(PITCH_BUFF_CS, OUTPUT);
    digitalWrite(YAW_BUFF_CS, HIGH);
    digitalWrite(PITCH_BUFF_CS, HIGH);
    Serial.println("Starting SPI");
    SPI.begin();
    Serial.println("SPI Started");

>>>>>>> 137b9f2b

    long long loopc = 0; // Loop counter for heartbeat

    // Main loop
    while (true) {
        // Read sensors
        dr16.read();
        can.read();

<<<<<<< HEAD
        estimator_manager.step(state);

=======
        float yaw_raw = yaw.read();
        float pitch_raw = pitch.read();

        Serial.printf("%f %f :)\n", yaw_raw, pitch_raw);
        // Controls code goes here
>>>>>>> 137b9f2b

        // Write actuators
        if (!dr16.is_connected() || dr16.get_l_switch() == 1) {
            // SAFETY ON
            // TODO: Reset all controller integrators here
            can.zero();
        } else if (dr16.is_connected() && dr16.get_l_switch() != 1) {
            // SAFETY OFF
            can.write();
        }


        // LED heartbeat -- linked to loop count to reveal slowdowns and freezes.
        loopc % (int)(1E3/float(HEARTBEAT_FREQ)) < (int)(1E3/float(5*HEARTBEAT_FREQ)) ? digitalWrite(13, HIGH) : digitalWrite(13, LOW);
        loopc++;

        // Keep the loop running at the desired rate
        loop_timer.delay_micros((int)(1E6/(float)(LOOP_FREQ)));
    }

    return 0;
}<|MERGE_RESOLUTION|>--- conflicted
+++ resolved
@@ -3,11 +3,7 @@
 #include "utils/timing.hpp"
 #include "comms/rm_can.hpp"
 #include "sensors/dr16.hpp"
-<<<<<<< HEAD
 #include "controls/estimator.hpp"
-=======
-#include "sensors/buff_encoder.hpp"
->>>>>>> 137b9f2b
 
 // Loop constants
 #define LOOP_FREQ      1000
@@ -17,10 +13,6 @@
 DR16 dr16;
 rm_CAN can;
 Timer loop_timer;
-EstimatorManager estimator_manager;
-
-BuffEncoder yaw(YAW_BUFF_CS);
-BuffEncoder pitch(PITCH_BUFF_CS);
 
 // DONT put anything else in this function. It is not a setup function
 void print_logo() {
@@ -64,22 +56,15 @@
     dr16.init();
     can.init();
 
-<<<<<<< HEAD
+
     estimator_manager.init(dr16, can);
 
     estimator_manager.init_estimator(4);
 
     float state[STATE_LEN][3];
-=======
-    pinMode(YAW_BUFF_CS, OUTPUT);
-    pinMode(PITCH_BUFF_CS, OUTPUT);
-    digitalWrite(YAW_BUFF_CS, HIGH);
-    digitalWrite(PITCH_BUFF_CS, HIGH);
-    Serial.println("Starting SPI");
-    SPI.begin();
-    Serial.println("SPI Started");
 
->>>>>>> 137b9f2b
+    
+
 
     long long loopc = 0; // Loop counter for heartbeat
 
@@ -88,17 +73,8 @@
         // Read sensors
         dr16.read();
         can.read();
-
-<<<<<<< HEAD
-        estimator_manager.step(state);
-
-=======
-        float yaw_raw = yaw.read();
-        float pitch_raw = pitch.read();
-
-        Serial.printf("%f %f :)\n", yaw_raw, pitch_raw);
+        estimator_manager.read_sensors();
         // Controls code goes here
->>>>>>> 137b9f2b
 
         // Write actuators
         if (!dr16.is_connected() || dr16.get_l_switch() == 1) {
