#include <Arduino.h>

#include "comms/comms_layer.hpp"
#include "git_info.h"

#include "utils/profiler.hpp"

#include "sensors/d200.hpp"
#include "sensors/Transmitter.hpp"
#include "sensors/ET16S.hpp"

#include "sensors/StereoCamTrigger.hpp"
#include "controls/estimator_manager.hpp"
#include "controls/controller_manager.hpp"

#include <TeensyDebug.h>
#include "sensors/LEDBoard.hpp"
#include "SensorManager.hpp"

#include "utils/watchdog.hpp"
#include "comms/data/sendable.hpp"
#include "comms/data/hive_data.hpp"

// Loop constants
#define LOOP_FREQ 1000
#define HEARTBEAT_FREQ 2

// Declare global objects

CANManager can;
RefSystem* ref;
ACS712 current_sensor;
Transmitter* transmitter = nullptr;

Comms::CommsLayer comms_layer;

StereoCamTrigger stereoCamTrigger(60);

ConfigLayer config_layer;

Profiler prof;

SensorManager sensor_manager;
EstimatorManager estimator_manager;
ControllerManager controller_manager;

Governor governor;

Watchdog watchdog;

// DONT put anything else in this function. It is not a setup function
void print_logo() {
    if (Serial) {
        Serial.println("TEENSY SERIAL START\n\n");
        Serial.print("\033[1;33m");
        Serial.println("                  .:^!?!^.                        ");
        Serial.println("           .:~!?JYYYJ?7?Y5Y7!!.                   ");
        Serial.println("         :?5YJ?!~:.      ^777YP?.                 ");
        Serial.println("         5G~                  ~YP?:               ");
        Serial.println("         7P5555Y:               ^YP?:....         ");
        Serial.println("        ~55J7~^.   ..    .        ^JYYYYYYYYYJJ!. ");
        Serial.println("        YG^     !Y5555J:^PJ    Y5:      ...::^5G^ ");
        Serial.println("       :GY    .YG?^..^~ ~GY    5G^ ^!~~^^^!!~7G?  ");
        Serial.println(" .!JYYY5G!    7BJ       ~GY    5G^ ~??JJJY555GP!  ");
        Serial.println("^55!^:.^~.    ^PP~   .: ^GP:  ^PP:           :7PY.");
        Serial.println("YG^            :JP5YY55: ~YP55PY^              ~GJ");
        Serial.println("?G~      .?7~:   .^~~^.    .^:.                :G5");
        Serial.println(".5P^     7BYJ5YJ7^.                          .~5P^");
        Serial.println(" .JPJ!~!JP?  .:~?PP^            .:.    .^!JYY5Y!. ");
        Serial.println("   :!???!:       5P.         .!Y5YYYJ?Y5Y?!^:.    ");
        Serial.println("                 7G7        7GY!. .:~!^.          ");
        Serial.println("                  JG!      :G5                    ");
        Serial.println("                   7PY!^^~?PY:                    ");
        Serial.println("                    .!JJJJ?^                      ");
        Serial.print("\033[0m");
        Serial.println("\n\033[1;92mFW Ver. 2.1.0");
        Serial.printf("\nLast Built: %s at %s", __DATE__, __TIME__);
        Serial.printf("\nGit Hash: %s", GIT_COMMIT_HASH);
        Serial.printf("\nGit Branch: %s", GIT_BRANCH);
        Serial.printf("\nCommit Message: %s", GIT_COMMIT_MSG);
        Serial.printf("\nRandom Num: %x", ARM_DWT_CYCCNT);
        Serial.println("\033[0m\n");
    }
}

// Master loop
int main() {
    uint32_t loopc = 0; // Loop counter for heartbeat

    Serial.begin(115200); // the serial monitor is actually always active (for debug use Serial.println & tycmd)
    debug.begin(SerialUSB1);
    
    print_logo();

    // check to see if there is a crash report, and if so, print it repeatedly over Serial
    // in the future, we'll send this directly over comms
    if (CrashReport) {
        while (1) {
            Serial.println(CrashReport);
            Serial.println("\nReflash to clear CrashReport (and also please fix why it crashed)");
            delay(1000);
        }
    }

    // Execute setup functions
    pinMode(LED_BUILTIN, OUTPUT);

    TransmitterType transmitter_type = transmitter->who_am_i();
    if (transmitter_type == TransmitterType::DR16){
        transmitter = new DR16;
    }
    else if (transmitter_type == TransmitterType::ET16S){
        transmitter = new ET16S;
    }
    
    //initialize objects
    can.init();
    transmitter->init();
    comms_layer.init();
	
    ref = sensor_manager.get_ref();

    // Config config
    Serial.println("Configuring...");
    const Config* config = config_layer.configure(&comms_layer);
    Serial.println("Configured!");

    // configure motors
    can.configure(config->motor_info);

    // initialize sensors
    sensor_manager.init(config);

    //estimate micro and macro state
    estimator_manager.init(&can, config, &sensor_manager);

    //generate controller outputs based on governed references and estimated state
    controller_manager.init(&can, config);

    //set reference limits in the reference governor
    governor.set_reference_limits(config->set_reference_limits);

    // print all of config
    //config->print();

    // variables for use in main
    float temp_state[STATE_LEN][3] = { 0 }; // Temp state array
    float temp_micro_state[CAN_MAX_MOTORS][MICRO_STATE_LEN] = { 0 }; // Temp micro state array
    float temp_reference[STATE_LEN][3] = { 0 }; //Temp governed state
    float target_state[STATE_LEN][3] = { 0 }; //Temp ungoverned state
    float hive_state_offset[STATE_LEN][3] = { 0 }; //Hive offset state
    bool override_request = false;
    // float motor_inputs[CAN_MAX_MOTORS] = { 0 }; //Array for storing controller outputs to send to CAN

    // manual controls variables
    float vtm_pos_x = 0;
    float vtm_pos_y = 0;
    float transmitter_pos_x = 0;
    float transmitter_pos_y = 0;
    float pos_offset_x = 0;
    float pos_offset_y = 0;

    // param to specify whether this is the first loop
    int count_one = 0;

    // whether we are in hive mode or not
    bool hive_toggle = false;

    // main loop timers
    Timer loop_timer;
    Timer stall_timer;
    Timer control_input_timer;
    
    // start the main loop watchdog
    watchdog.start();


    Serial.println("Entering main loop...\n");

    // Main loop
    while (true) {
        // start main loop time timer
        stall_timer.start();
        
        // read sensors
        sensor_manager.read();
        // read CAN and DR16 -- These are kept out of sensor manager for safety reasons
        can.read();
        transmitter->read();

        sensor_manager.send_sensor_data_to_comms();

        // check whether this packet is a config packet
        if (comms_layer.get_hive_data().config_section.request_bit == 1) {
            Serial.println("\n\nConfig request received, reconfiguring from comms!\n\n");
            // trigger safety mode
            can.issue_safety_mode();
            config_layer.reconfigure(&comms_layer);
        }

        // print loopc every second to verify it is still alive
        if (loopc % 1000 == 0) {
            Serial.println(loopc);
        }
        
        // manual controls on firmware
        std::optional<Transmitter::Keys> transmitter_keys = transmitter->get_keys();
        std::optional<int> mouse_x = transmitter->get_mouse_x();
        std::optional<int> mouse_y = transmitter->get_mouse_y();
        std::optional<bool> l_mouse_button = transmitter->get_l_mouse_button();
        // std::optional<bool> r_mouse_button = transmitter->get_r_mouse_button();

        float delta = control_input_timer.delta();
        if (mouse_x.has_value() && mouse_y.has_value()) {
            transmitter_pos_x += mouse_x.value() * 0.05 * delta;
            transmitter_pos_y += mouse_y.value() * 0.05 * delta;
        }

        vtm_pos_x += ref->ref_data.kbm_interaction.mouse_speed_x * 0.05 * delta;
        vtm_pos_y += ref->ref_data.kbm_interaction.mouse_speed_y * 0.05 * delta;

        // clamp mouse y to the pitch limits from config
        float pitch_min = config->set_reference_limits[4][0][0];
        float pitch_max = config->set_reference_limits[4][0][1];
        if (dr16_pos_y < pitch_min) { dr16_pos_y = pitch_min; }
        if (dr16_pos_y > pitch_max) { dr16_pos_y = pitch_max; }
      
        float chassis_vel_x = 0;
        float chassis_vel_y = 0;
        float chassis_pos_x = 0;
        float chassis_pos_y = 0;

        if (config->governor_types[0] == 2) {   // if we should be controlling velocity

            chassis_vel_x = transmitter->get_l_stick_y() * 5.4
                + (-ref->ref_data.kbm_interaction.key_w + ref->ref_data.kbm_interaction.key_s) * 2.5;

            if (transmitter_keys.has_value()) {
                chassis_vel_x += (-transmitter_keys.value().w + transmitter_keys.value().s) * 2.5;
            }
            
            chassis_vel_y = -transmitter->get_l_stick_x() * 5.4
                + (ref->ref_data.kbm_interaction.key_d - ref->ref_data.kbm_interaction.key_a) * 2.5;

            if (transmitter_keys.has_value()) {
                chassis_vel_y += (transmitter_keys.value().d - transmitter_keys.value().a) * 2.5;
            }
        } else if (config->governor_types[0] == 1) { // if we should be controlling position
            chassis_pos_x = transmitter->get_l_stick_x() * 2 + pos_offset_x;
            chassis_pos_y = transmitter->get_l_stick_y() * 2 + pos_offset_y;
        }

        float chassis_spin = transmitter->get_wheel() * 25;
        float pitch_target = 1.57
<<<<<<< HEAD
            + -transmitter->get_r_stick_y() * 0.3
            + transmitter_pos_y
=======
            + -dr16.get_r_stick_y() * 0.3
            + dr16_pos_y - ((pitch_min + pitch_max) / 2)
>>>>>>> 8f1a72ef
            + vtm_pos_y;
        float yaw_target = -transmitter->get_r_stick_x() * 1.5
            - transmitter_pos_x
            - vtm_pos_x;
		
        float fly_wheel_target = (transmitter->get_r_switch() == SwitchPos::FORWARD || transmitter->get_r_switch() == SwitchPos::MIDDLE) ? 18 : 0; //m/s
        // if the right switch is forward, and either the left mouse button is pressed or the right switch is not backward, set the feeder to something. Otherwise, set it to 0
        float feeder_target = ((((l_mouse_button.has_value() && l_mouse_button.value()) || ref->ref_data.kbm_interaction.button_left) && transmitter->get_r_switch() != SwitchPos::BACKWARD) || transmitter->get_r_switch() == SwitchPos::FORWARD) ? 10 : 0;

        // set manual controls
        target_state[0][0] = chassis_pos_x;
        target_state[0][1] = chassis_vel_x;
        target_state[1][0] = chassis_pos_y;
        target_state[1][1] = chassis_vel_y;
        target_state[2][1] = chassis_spin;
        target_state[3][0] = yaw_target;
        target_state[3][1] = 0;
        target_state[4][0] = pitch_target;
        target_state[4][1] = 0;

        target_state[5][1] = fly_wheel_target;
        target_state[6][1] = feeder_target;
        target_state[7][0] = 1;

        // if the left switch is all the way down use Hive controls

		if (transmitter->get_l_switch() == SwitchPos::BACKWARD) {
            // hid_incoming.get_target_state(target_state);
            memcpy(target_state, comms_layer.get_hive_data().target_state.state, sizeof(target_state));

            // if you just switched to hive controls, set the reference to the current state
            if (hive_toggle) {
                governor.set_reference(temp_state);
                hive_toggle = false;
            }
        }

        // when in teensy control mode reset hive toggle
        if (transmitter->get_l_switch() == SwitchPos::MIDDLE) {
            if (!hive_toggle) {
                pos_offset_x = temp_state[0][0];
                pos_offset_y = temp_state[1][0];
            }
            hive_toggle = true;
        }

        // print dr16

        // Serial.printf("DR16:\n\t");
        // dr16.print();

        // Serial.printf("Target state:\n");
        // for (int i = 0; i < 8; i++) {
        //     Serial.printf("\t%d: %f %f %f\n", i, target_state[i][0], target_state[i][1], target_state[i][2]);
        // }
        
        // override temp state if needed

        if (comms_layer.get_hive_data().override_state.active) {
            // clear the request
            comms_layer.get_hive_data().override_state.active = false;
            
            Serial.printf("Overriding state with hive state\n");
            memcpy(hive_state_offset, comms_layer.get_hive_data().override_state.state, sizeof(hive_state_offset));

            memcpy(temp_state, hive_state_offset, sizeof(hive_state_offset));
            override_request = true;
        }

        // step estimates and construct estimated state
        estimator_manager.step(temp_state, temp_micro_state, override_request);
        override_request = false;

        // if first loop set target state to estimated state
        if (count_one == 0) {
            temp_state[7][0] = 0;
            governor.set_reference(temp_state);
            count_one++;
        }

        // Serial.printf("Estimated state:\n");
        // for (int i = 0; i < 8; i++) {
        //     Serial.printf("\t%d: %f %f %f\n", i, temp_state[i][0], temp_state[i][1], temp_state[i][2]);
        // }

        // give the sensors the current estimated state
        sensor_manager.set_estimated_state(temp_state);

        // reference govern
        governor.set_estimate(temp_state);
        governor.step_reference(target_state, config->governor_types);
        governor.get_reference(temp_reference);

        // Serial.printf("Reference state:\n");
        // for (int i = 0; i < 8; i++) {
        //     Serial.printf("\t%d: %f %f %f\n", i, temp_reference[i][0], temp_reference[i][1], temp_reference[i][2]);
        // }

        // generate motor outputs from controls
        controller_manager.step(temp_reference, temp_state, temp_micro_state);


        // can.print_state();


        // construct ref data packet
        CommsRefData ref_data = ref->get_data_for_comms();
        Comms::Sendable<CommsRefData> ref_data_sendable = ref_data;
        ref_data_sendable.send_to_comms();

        Comms::Sendable<EstimatedState> estimated_state;
        memcpy(estimated_state.data.state, temp_state, sizeof(temp_state));
        estimated_state.data.time = millis() / 1000.0;
        estimated_state.send_to_comms();

        Comms::Sendable<TransmitterData> transmitter_sendable = transmitter->get_transmitter_data();
        transmitter_sendable.send_to_comms();

        comms_layer.run();

        bool is_slow_loop = false;

        // check whether this was a slow loop or not

        float dt = stall_timer.delta();
        Serial.printf("Loop %d, dt: %f\n", loopc, dt);
        if (dt > 0.002) {
            // zero the can bus just in case
            can.issue_safety_mode();

            Serial.printf("Slow loop with dt: %f\n", dt);
            // mark this as a slow loop to trigger safety mode
            is_slow_loop = true;
        }

        //  SAFETY MODE
        if (transmitter->is_connected() && (transmitter->get_l_switch() == SwitchPos::MIDDLE || transmitter->get_l_switch() == SwitchPos::BACKWARD) && config_layer.is_configured() && !is_slow_loop) {
            // SAFETY OFF
            can.write();
            // Serial.printf("Can write\n");
        } else {
            // SAFETY ON
            // TODO: Reset all controller integrators here
            can.issue_safety_mode();
            // Serial.printf("Can zero\n");
        }

        // LED heartbeat -- linked to loop count to reveal slowdowns and freezes.
        loopc % (int)(1E3 / float(HEARTBEAT_FREQ)) < (int)(1E3 / float(5 * HEARTBEAT_FREQ)) ? digitalWrite(13, HIGH) : digitalWrite(13, LOW);
        loopc++;

        // feed the watchdog to keep the loop running
        watchdog.feed();

        // Keep the loop running at the desired rate
        loop_timer.delay_micros((int)(1E6 / (float)(LOOP_FREQ)));
    }
    return 0;
}<|MERGE_RESOLUTION|>--- conflicted
+++ resolved
@@ -252,13 +252,8 @@
 
         float chassis_spin = transmitter->get_wheel() * 25;
         float pitch_target = 1.57
-<<<<<<< HEAD
             + -transmitter->get_r_stick_y() * 0.3
-            + transmitter_pos_y
-=======
-            + -dr16.get_r_stick_y() * 0.3
-            + dr16_pos_y - ((pitch_min + pitch_max) / 2)
->>>>>>> 8f1a72ef
+            + transmitter_pos_y - ((pitch_min + pitch_max) / 2)
             + vtm_pos_y;
         float yaw_target = -transmitter->get_r_stick_x() * 1.5
             - transmitter_pos_x
