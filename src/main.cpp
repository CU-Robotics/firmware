--- conflicted
+++ resolved
@@ -56,15 +56,12 @@
     // Execute setup functions
     pinMode(13, OUTPUT);
     dr16.init();
-<<<<<<< HEAD
     can.init();
     long long loopc = 0; // Loop counter for heartbeat
-=======
-    ref.init();
-    comms.init();
 
-    //can data pointer so we don't pass around rm_CAN object
-    CANData* can_data = can.get_data();
+    
+    float tempobs[9][3];
+    float tempmotor[6];
 
     // Config config
     Serial.println("Configuring...");
@@ -110,26 +107,6 @@
 
     // whether we are in hive mode or not
     bool hive_toggle = false;
->>>>>>> 4c7aa446
-
-    
-    float tempobs[9][3];
-    float tempmotor[6];
-
-    float ref[5][3] = {
-    {0,0,0},
-    {0,0,0},
-    {0,0,0},
-    {0,0,0},
-    {0,0,0}
-    };
-    /** 
-    *   {s, s_dot, phi},
-    *   {phi_dot, theta_ll, theta_ll_dot},
-    *   {theta_lr, theta_lr_dot, theta_b},
-    *   {theta_b_dot, s_ddot, phi_ddot},
-    *   {psi_d, l_d, empty}
-    */
 
     /*Testcontorl.init();
     Testobserver.init();
