--- conflicted
+++ resolved
@@ -52,7 +52,6 @@
 // DONT put anything else in this function. It is not a setup function
 void print_logo() {
     if (Serial) {
-<<<<<<< HEAD
         logger.println(LogDestination::Serial, "TEENSY SERIAL START\n\n");
         logger.print(LogDestination::Serial, "\033[1;33m");
         logger.println(LogDestination::Serial, "                  .:^!?!^.                        ");
@@ -69,7 +68,7 @@
         logger.println(LogDestination::Serial, "?G~      .?7~:   .^~~^.    .^:.                :G5");
         logger.println(LogDestination::Serial, ".5P^     7BYJ5YJ7^.                          .~5P^");
         logger.println(LogDestination::Serial, " .JPJ!~!JP?  .:~?PP^            .:.    .^!JYY5Y!. ");
-        logger.println(LogDestination::Serial, "   :!???!:       5P.         .!Y5YYYJ?Y5Y?!^:.    ");
+        logger.println(LogDestination::Serial, "   :!?!?!:       5P.         .!Y5YYYJ?Y5Y?!^:.    ");
         logger.println(LogDestination::Serial, "                 7G7        7GY!. .:~!^.          ");
         logger.println(LogDestination::Serial, "                  JG!      :G5                    ");
         logger.println(LogDestination::Serial, "                   7PY!^^~?PY:                    ");
@@ -82,37 +81,6 @@
         logger.printf(LogDestination::Serial, "\nCommit Message: %s", GIT_COMMIT_MSG);
         logger.printf(LogDestination::Serial, "\nRandom Num: %x", ARM_DWT_CYCCNT);
         logger.println(LogDestination::Serial, "\033[0m\n");
-=======
-        Serial.println("TEENSY SERIAL START\n\n");
-        Serial.print("\033[1;33m");
-        Serial.println("                  .:^!?!^.                        ");
-        Serial.println("           .:~!?JYYYJ?7?Y5Y7!!.                   ");
-        Serial.println("         :?5YJ?!~:.      ^777YP?.                 ");
-        Serial.println("         5G~                  ~YP?:               ");
-        Serial.println("         7P5555Y:               ^YP?:....         ");
-        Serial.println("        ~55J7~^.   ..    .        ^JYYYYYYYYYJJ!. ");
-        Serial.println("        YG^     !Y5555J:^PJ    Y5:      ...::^5G^ ");
-        Serial.println("       :GY    .YG?^..^~ ~GY    5G^ ^!~~^^^!!~7G?  ");
-        Serial.println(" .!JYYY5G!    7BJ       ~GY    5G^ ~??JJJY555GP!  ");
-        Serial.println("^55!^:.^~.    ^PP~   .: ^GP:  ^PP:           :7PY.");
-        Serial.println("YG^            :JP5YY55: ~YP55PY^              ~GJ");
-        Serial.println("?G~      .?7~:   .^~~^.    .^:.                :G5");
-        Serial.println(".5P^     7BYJ5YJ7^.                          .~5P^");
-        Serial.println(" .JPJ!~!JP?  .:~?PP^            .:.    .^!JYY5Y!. ");
-        Serial.println("   :!?!?!:       5P.         .!Y5YYYJ?Y5Y?!^:.    ");
-        Serial.println("                 7G7        7GY!. .:~!^.          ");
-        Serial.println("                  JG!      :G5                    ");
-        Serial.println("                   7PY!^^~?PY:                    ");
-        Serial.println("                    .!JJJJ?^                      ");
-        Serial.print("\033[0m");
-        Serial.println("\n\033[1;92mFW Ver. 2.1.0");
-        Serial.printf("\nLast Built: %s at %s", __DATE__, __TIME__);
-        Serial.printf("\nGit Hash: %s", GIT_COMMIT_HASH);
-        Serial.printf("\nGit Branch: %s", GIT_BRANCH);
-        Serial.printf("\nCommit Message: %s", GIT_COMMIT_MSG);
-        Serial.printf("\nRandom Num: %x", ARM_DWT_CYCCNT);
-        Serial.println("\033[0m\n");
->>>>>>> dc2eeeb5
     }
 }
 
@@ -215,25 +183,17 @@
     Timer timer;
     Timer stall_timer;
     Timer control_input_timer;
-<<<<<<< HEAD
-
-    // start the main loop watchdog
-    watchdog.start();
-
-    logger.println(LogDestination::Serial, "Entering main loop...\n");
-=======
     Timer gimbal_power_timer;
     
     // start the main loop watchdog
     watchdog.start();
 
-    Serial.println("Entering main loop...\n");
->>>>>>> dc2eeeb5
+    logger.println(LogDestination::Serial, "Entering main loop...\n");
 
     // Main loop
     while (true) {
         // LimitSwitch* limit_switch = sensor_manager.get_limit_switch(0);
-        // Serial.printf("Limit Switch: %d\n", limit_switch->isPressed());
+        // logger.printf(LogDestination::Serial, "Limit Switch: %d\n", limit_switch->isPressed());
     
         // start main loop time timer
         stall_timer.start();
@@ -349,26 +309,20 @@
         }
 
         // print dr16
-        // logger.printf("DR16:\n\t");
+        // logger.printf(LogDestination::Serial, "DR16:\n\t");
         // dr16.print();
 
         // logger.printf("Target state:\n");
         // for (int i = 0; i < 8; i++) {
-        //     logger.printf("\t%d: %f %f %f\n", i, target_state[i][0], target_state[i][1], target_state[i][2]);
+        //     logger.printf(LogDestination::Serial, "\t%d: %f %f %f\n", i, target_state[i][0], target_state[i][1], target_state[i][2]);
         // }
-<<<<<<< HEAD
-
-        // override temp state if needed
-        if (comms_layer.get_hive_data().override_state.active) {
-=======
         
         // override temp state if needed. Dont override in teensy mode so the sentry doesnt move during inspection
         if (comms_layer.get_hive_data().override_state.active && !(dr16.get_l_switch() == 3)) {
->>>>>>> dc2eeeb5
             // clear the request
             comms_layer.get_hive_data().override_state.active = false;
 
-            logger.printf("Overriding state with hive state\n");
+            logger.printf(LogDestination::Serial, "Overriding state with hive state\n");
             memcpy(hive_state_offset, comms_layer.get_hive_data().override_state.state, sizeof(hive_state_offset));
             memcpy(temp_state, hive_state_offset, sizeof(hive_state_offset));
             override_request = true;
@@ -379,7 +333,7 @@
         override_request = false;
 
         if ((feed - temp_state[6][0] > 2 && dr16.get_l_switch() == 3) || (comms_layer.get_hive_data().target_state.state[6][0] - temp_state[6][0] > 2 && dr16.get_l_switch() == 2)) {
-            Serial.printf("Feeder is lowkey jammed. current ball count: %f, feed: %f, hive target: %f\n", temp_state[6][0], feed, comms_layer.get_hive_data().target_state.state[6][0]);
+            logger.printf(LogDestination::Serial, "Feeder is lowkey jammed. current ball count: %f, feed: %f, hive target: %f\n", temp_state[6][0], feed, comms_layer.get_hive_data().target_state.state[6][0]);
             feed = temp_state[6][0] + 1;
             governor.set_reference_at_index(feed, 6, 0);
         }
@@ -390,14 +344,14 @@
             governor.set_reference(temp_state);
             // print temp state
             for(int i = 0; i < 8; i++) {
-                Serial.printf("\t%d: %f %f %f\n", i, temp_state[i][0], temp_state[i][1], temp_state[i][2]);
+                logger.printf(LogDestination::Serial, "\t%d: %f %f %f\n", i, temp_state[i][0], temp_state[i][1], temp_state[i][2]);
             }
             count_one++;
         }
 
         // logger.printf("Estimated state:\n");
         // for (int i = 0; i < 8; i++) {
-        //     logger.printf("\t%d: %f %f %f\n", i, temp_state[i][0], temp_state[i][1], temp_state[i][2]);
+        //     logger.printf(LogDestination::Serial, "\t%d: %f %f %f\n", i, temp_state[i][0], temp_state[i][1], temp_state[i][2]);
         // }
 
         // give the sensors the current estimated state
@@ -408,14 +362,11 @@
         governor.step_reference(target_state, config->governor_types);
         governor.get_reference(temp_reference);
 
-<<<<<<< HEAD
         // logger.printf("Reference state:\n");
         // for (int i = 0; i < 8; i++) {
-        //     logger.printf("\t%d: %f %f %f\n", i, temp_reference[i][0], temp_reference[i][1], temp_reference[i][2]);
+        //     logger.printf(LogDestination::Serial, "\t%d: %f %f %f\n", i, temp_reference[i][0], temp_reference[i][1], temp_reference[i][2]);
         // }
 
-=======
->>>>>>> dc2eeeb5
         // generate motor outputs from controls
         controller_manager.step(temp_reference, temp_state, temp_micro_state);
 
@@ -466,25 +417,17 @@
 
         // check whether this was a slow loop or not
         float dt = stall_timer.delta();
-<<<<<<< HEAD
-        logger.printf("Loop %d, dt: %f\n", loopc, dt);
-=======
->>>>>>> dc2eeeb5
         if (dt > 0.002) {
             // zero the can bus just in case
             can.issue_safety_mode();
 
-<<<<<<< HEAD
-            logger.printf("Slow loop with dt: %f\n", dt);
-=======
-            Serial.printf("Slow loop with dt: %f, slow loop count %d\n", dt, slow_loop_counter);
->>>>>>> dc2eeeb5
+            logger.printf(LogDestination::Serial, "Slow loop with dt: %f, slow loop count %d\n", dt, slow_loop_counter);
             // mark this as a slow loop to trigger safety mode
             is_slow_loop = true;
             if(last_loop_slow) {
                 slow_loop_counter++;
                 if(slow_loop_counter > 10) {
-                    Serial.printf("Kowabunga bitches\n");
+                    logger.printf(LogDestination::Serial, "Kowabunga bitches\n");
                     reset_teensy();
                 }
             }else{
@@ -504,26 +447,17 @@
         if (not_safety_mode) {
             // SAFETY OFF
             can.write();
-<<<<<<< HEAD
-            // logger.printf("Can write\n");
-=======
-            // Serial.printf("Can write\n");
-            // Serial.printf("Can write\n");
->>>>>>> dc2eeeb5
+            // logger.printf(LogDestination::Serial, "Can write\n");
         } else {
             // SAFETY ON
             // TODO: Reset all controller integrators here
             can.issue_safety_mode();
-<<<<<<< HEAD
-            // logger.printf("Can zero\n");
-=======
             governor.set_reference_at_index(temp_state[6][0], 6, 0);
 
             feed = (fmod(fmod(temp_state[6][0],1) + 1,1) > 0.2) ? (int)floor(temp_state[6][0]) + 1 : (int)floor(temp_state[6][0]); // reset feed to the current state
             last_feed = feed; // reset last feed to the current state
-            // Serial.printf("Can zero\n");
+            // logger.printf(LogDestination::Serial, "Can zero\n");
             safety_toggle = false; // reset hive toggle
->>>>>>> dc2eeeb5
         }
 
         // LED heartbeat -- linked to loop count to reveal slowdowns and freezes.
