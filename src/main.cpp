--- conflicted
+++ resolved
@@ -41,10 +41,7 @@
 
 LEDBoard led;
 
-<<<<<<< HEAD
-=======
 Watchdog watchdog;
->>>>>>> 191f0ea4
 
 // DONT put anything else in this function. It is not a setup function
 void print_logo() {
