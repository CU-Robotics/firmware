--- conflicted
+++ resolved
@@ -13,12 +13,9 @@
 #include "sensor_constants.hpp"
 #include "SensorManager.hpp"
 
-<<<<<<< HEAD
+#include "utils/watchdog.hpp"
 #include "comms/data/sendable.hpp"
 #include "comms/data/hive_data.hpp"
-=======
-#include "utils/watchdog.hpp"
->>>>>>> e7f22cfb
 
 // Loop constants
 #define LOOP_FREQ 1000
@@ -43,13 +40,8 @@
 
 Governor governor;
 
-<<<<<<< HEAD
-=======
-LEDBoard led;
-
 Watchdog watchdog;
 
->>>>>>> e7f22cfb
 // DONT put anything else in this function. It is not a setup function
 void print_logo() {
     if (Serial) {
