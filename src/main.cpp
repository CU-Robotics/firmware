--- conflicted
+++ resolved
@@ -87,9 +87,6 @@
     // Execute setup functions
     pinMode(LED_BUILTIN, OUTPUT);
 
-<<<<<<< HEAD
-    while (1) {
-=======
     led.init();
     //initialize objects
     can.init();
@@ -346,7 +343,6 @@
 
         // LED heartbeat -- linked to loop count to reveal slowdowns and freezes.
         loopc % (int)(1E3 / float(HEARTBEAT_FREQ)) < (int)(1E3 / float(5 * HEARTBEAT_FREQ)) ? digitalWrite(13, HIGH) : digitalWrite(13, LOW);
->>>>>>> d8f6e314
         loopc++;
         Serial.println(loopc);
     }
