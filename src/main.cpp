#include <Arduino.h>

#include "git_info.h"

#include "utils/profiler.hpp"

#include "sensors/d200.hpp"
#include "sensors/Transmitter.hpp"
#include "sensors/ET16S.hpp"

#include "sensors/StereoCamTrigger.hpp"
#include "controls/estimator_manager.hpp"
#include "controls/controller_manager.hpp"

#include <TeensyDebug.h>
#include "sensors/LEDBoard.hpp"
#include "sensor_constants.hpp"
#include "SensorManager.hpp"

#include "utils/watchdog.hpp"

// Loop constants
#define LOOP_FREQ 1000
#define HEARTBEAT_FREQ 2

// Declare global objects

CANManager can;
RefSystem* ref;
HIDLayer comms;
ACS712 current_sensor;
Transmitter* transmitter = nullptr;

StereoCamTrigger stereoCamTrigger(60);

ConfigLayer config_layer;

Profiler prof;

SensorManager sensor_manager;
EstimatorManager estimator_manager;
ControllerManager controller_manager;

Governor governor;

LEDBoard led;

Watchdog watchdog;

// DONT put anything else in this function. It is not a setup function
void print_logo() {
    if (Serial) {
        Serial.println("TEENSY SERIAL START\n\n");
        Serial.print("\033[1;33m");
        Serial.println("                  .:^!?!^.                        ");
        Serial.println("           .:~!?JYYYJ?7?Y5Y7!!.                   ");
        Serial.println("         :?5YJ?!~:.      ^777YP?.                 ");
        Serial.println("         5G~                  ~YP?:               ");
        Serial.println("         7P5555Y:               ^YP?:....         ");
        Serial.println("        ~55J7~^.   ..    .        ^JYYYYYYYYYJJ!. ");
        Serial.println("        YG^     !Y5555J:^PJ    Y5:      ...::^5G^ ");
        Serial.println("       :GY    .YG?^..^~ ~GY    5G^ ^!~~^^^!!~7G?  ");
        Serial.println(" .!JYYY5G!    7BJ       ~GY    5G^ ~??JJJY555GP!  ");
        Serial.println("^55!^:.^~.    ^PP~   .: ^GP:  ^PP:           :7PY.");
        Serial.println("YG^            :JP5YY55: ~YP55PY^              ~GJ");
        Serial.println("?G~      .?7~:   .^~~^.    .^:.                :G5");
        Serial.println(".5P^     7BYJ5YJ7^.                          .~5P^");
        Serial.println(" .JPJ!~!JP?  .:~?PP^            .:.    .^!JYY5Y!. ");
        Serial.println("   :!???!:       5P.         .!Y5YYYJ?Y5Y?!^:.    ");
        Serial.println("                 7G7        7GY!. .:~!^.          ");
        Serial.println("                  JG!      :G5                    ");
        Serial.println("                   7PY!^^~?PY:                    ");
        Serial.println("                    .!JJJJ?^                      ");
        Serial.print("\033[0m");
        Serial.println("\n\033[1;92mFW Ver. 2.1.0");
        Serial.printf("\nLast Built: %s at %s", __DATE__, __TIME__);
        Serial.printf("\nGit Hash: %s", GIT_COMMIT_HASH);
        Serial.printf("\nGit Branch: %s", GIT_BRANCH);
        Serial.printf("\nCommit Message: %s", GIT_COMMIT_MSG);
        Serial.printf("\nRandom Num: %x", ARM_DWT_CYCCNT);
        Serial.println("\033[0m\n");
    }
}

// Master loop
int main() {
    uint32_t loopc = 0; // Loop counter for heartbeat

    Serial.begin(115200); // the serial monitor is actually always active (for debug use Serial.println & tycmd)
    debug.begin(SerialUSB1);

    print_logo();

    pinMode(24, OUTPUT);
    pinMode(25, OUTPUT);
    digitalWrite(24, LOW);
    digitalWrite(25, HIGH);
    
    Serial.printf("yo\n");
    // check to see if there is a crash report, and if so, print it repeatedly over Serial
    // in the future, we'll send this directly over comms
    if (CrashReport) {
        while (1) {
            Serial.println(CrashReport);
            Serial.println("\nReflash to clear CrashReport (and also please fix why it crashed)");
            delay(1000);
        }
    }

    // Execute setup functions
    pinMode(LED_BUILTIN, OUTPUT);

    led.init();
	TransmitterType transmitter_type = transmitter->who_am_i();
	if (transmitter_type == TransmitterType::DR16){
		transmitter = new DR16;
	}
	else if (transmitter_type == TransmitterType::ET16S){
		transmitter = new ET16S;
	}
    can.init();
    transmitter->init();
    comms.init();
    ref = sensor_manager.get_ref();

    // Config config
    Serial.println("Configuring...");
    const Config* config = config_layer.configure(&comms);
    Serial.println("Configured!");

    // configure motors
    can.configure(config->motor_info);

    // initialize sensors
    sensor_manager.init(config);

    //estimate micro and macro state
    estimator_manager.init(&can, config, &sensor_manager);

    //generate controller outputs based on governed references and estimated state
    controller_manager.init(&can, config);

    //set reference limits in the reference governor
    governor.set_reference_limits(config->set_reference_limits);

    // print all of config
    //config->print();

    // variables for use in main
    float temp_state[STATE_LEN][3] = { 0 }; // Temp state array
    float temp_micro_state[CAN_MAX_MOTORS][MICRO_STATE_LEN] = { 0 }; // Temp micro state array
    float temp_reference[STATE_LEN][3] = { 0 }; //Temp governed state
    float target_state[STATE_LEN][3] = { 0 }; //Temp ungoverned state
    float hive_state_offset[STATE_LEN][3] = { 0 }; //Hive offset state
    // float motor_inputs[CAN_MAX_MOTORS] = { 0 }; //Array for storing controller outputs to send to CAN

    // manual controls variables
    float vtm_pos_x = 0;
    float vtm_pos_y = 0;
    float transmitter_pos_x = 0;
    float transmitter_pos_y = 0;
    float pos_offset_x = 0;
    float pos_offset_y = 0;

    // param to specify whether this is the first loop
    int count_one = 0;

    // whether we are in hive mode or not
    bool hive_toggle = false;

    // main loop timers
    Timer loop_timer;
    Timer stall_timer;
    Timer control_input_timer;
    
    // start the main loop watchdog
    watchdog.start();

    Serial.println("Entering main loop...\n");

    // Main loop
    while (true) {
        // start main loop time timer
        stall_timer.start();
        
        // read sensors
        sensor_manager.read();
        // read CAN and DR16 -- These are kept out of sensor manager for safety reasons
        can.read();
        transmitter->read();

        // read and write comms packets
        comms.ping();

        CommsPacket* incoming = comms.get_incoming_packet();
        CommsPacket* outgoing = comms.get_outgoing_packet();

        // check whether this packet is a config packet
        if (incoming->raw[3] == 1) {
            Serial.println("\n\nConfig request received, reconfiguring from comms!\n\n");
            // trigger safety mode
            can.issue_safety_mode();
            config_layer.reconfigure(&comms);
        }

        // print loopc every second to verify it is still alive
        if (loopc % 1000 == 0) {
            Serial.println(loopc);
        }
        
        // manual controls on firmware
<<<<<<< HEAD
=======
        std::optional<Transmitter::Keys> transmitter_keys = transmitter->get_keys();
        std::optional<int> mouse_x = transmitter->get_mouse_x();
        std::optional<int> mouse_y = transmitter->get_mouse_y();
        std::optional<bool> l_mouse_button = transmitter->get_l_mouse_button();
        // std::optional<bool> r_mouse_button = transmitter->get_r_mouse_button();

>>>>>>> 278fadc3
        float delta = control_input_timer.delta();
        if (mouse_x.has_value() && mouse_y.has_value()) {
            transmitter_pos_x += mouse_x.value() * 0.05 * delta;
            transmitter_pos_y += mouse_y.value() * 0.05 * delta;
        }

        vtm_pos_x += ref->ref_data.kbm_interaction.mouse_speed_x * 0.05 * delta;
        vtm_pos_y += ref->ref_data.kbm_interaction.mouse_speed_y * 0.05 * delta;

        float chassis_vel_x = 0;
        float chassis_vel_y = 0;
        float chassis_pos_x = 0;
        float chassis_pos_y = 0;

        if (config->governor_types[0] == 2) {   // if we should be controlling velocity

            chassis_vel_x = transmitter->get_l_stick_y() * 5.4
                + (-ref->ref_data.kbm_interaction.key_w + ref->ref_data.kbm_interaction.key_s) * 2.5;

            if (transmitter_keys.has_value()) {
                chassis_vel_x += (-transmitter_keys.value().w + transmitter_keys.value().s) * 2.5;
            }
            
            chassis_vel_y = -transmitter->get_l_stick_x() * 5.4
                + (ref->ref_data.kbm_interaction.key_d - ref->ref_data.kbm_interaction.key_a) * 2.5;

            if (transmitter_keys.has_value()) {
                chassis_vel_y += (transmitter_keys.value().d - transmitter_keys.value().a) * 2.5;
            }
        } else if (config->governor_types[0] == 1) { // if we should be controlling position
            chassis_pos_x = transmitter->get_l_stick_x() * 2 + pos_offset_x;
            chassis_pos_y = transmitter->get_l_stick_y() * 2 + pos_offset_y;
        }

        float chassis_spin = transmitter->get_wheel() * 25;
        float pitch_target = 1.57
            + -transmitter->get_r_stick_y() * 0.3
            + transmitter_pos_y
            + vtm_pos_y;
        float yaw_target = -transmitter->get_r_stick_x() * 1.5
            - transmitter_pos_x
            - vtm_pos_x;
		
        float fly_wheel_target = (transmitter->get_r_switch() == SwitchPos::FORWARD || transmitter->get_r_switch() == SwitchPos::MIDDLE) ? 18 : 0; //m/s
        // if the right switch is forward, and either the left mouse button is pressed or the right switch is not backward, set the feeder to something. Otherwise, set it to 0
        float feeder_target = ((((l_mouse_button.has_value() && l_mouse_button.value()) || ref->ref_data.kbm_interaction.button_left) && transmitter->get_r_switch() != SwitchPos::BACKWARD) || transmitter->get_r_switch() == SwitchPos::FORWARD) ? 10 : 0;

        // set manual controls
        target_state[0][0] = chassis_pos_x;
        target_state[0][1] = chassis_vel_x;
        target_state[1][0] = chassis_pos_y;
        target_state[1][1] = chassis_vel_y;
        target_state[2][1] = chassis_spin;
        target_state[3][0] = yaw_target;
        target_state[3][1] = 0;
        target_state[4][0] = pitch_target;
        target_state[4][1] = 0;

        target_state[5][1] = fly_wheel_target;
        target_state[6][1] = feeder_target;
        target_state[7][0] = 1;

        // if the left switch is all the way down use Hive controls
        if (transmitter->get_l_switch() == SwitchPos::BACKWARD) {
            incoming->get_target_state(target_state);
            // if you just switched to hive controls, set the reference to the current state
            if (hive_toggle) {
                governor.set_reference(temp_state);
                hive_toggle = false;
            }
        }

        // when in teensy control mode reset hive toggle
        if (transmitter->get_l_switch() == SwitchPos::MIDDLE) {
            if (!hive_toggle) {
                pos_offset_x = temp_state[0][0];
                pos_offset_y = temp_state[1][0];
            }
            hive_toggle = true;
        }

        // print dr16
<<<<<<< HEAD
        // Serial.printf("DR16:\n\t");
        // dr16.print();
=======
        //Serial.printf("DR16:\n\t");
        transmitter->print();
>>>>>>> 278fadc3

        // Serial.printf("Target state:\n");
        // for (int i = 0; i < 8; i++) {
        //     Serial.printf("\t%d: %f %f %f\n", i, target_state[i][0], target_state[i][1], target_state[i][2]);
        // }

        // override temp state if needed
        if (incoming->get_hive_override_request() == 1) {
            //Serial.printf("Overriding state with hive state\n");
            incoming->get_hive_override_state(hive_state_offset);
            memcpy(temp_state, hive_state_offset, sizeof(hive_state_offset));
        }

        // step estimates and construct estimated state
        estimator_manager.step(temp_state, temp_micro_state, incoming->get_hive_override_request());

        // if first loop set target state to estimated state
        if (count_one == 0) {
            temp_state[7][0] = 0;
            governor.set_reference(temp_state);
            count_one++;
        }

<<<<<<< HEAD
        // Serial.printf("Estimated state:\n");
        // for (int i = 5; i < 11; i++) {
        //     Serial.printf("\t%d: %f %f %f\n", i, temp_state[i][0], temp_state[i][1], temp_state[i][2]);
        // }
=======
        Serial.printf("Estimated state:\n");
        for (int i = 0; i < 8; i++) {
			 Serial.printf("\t%d: %f %f %f\n", i, temp_state[i][0], temp_state[i][1], temp_state[i][2]);
        }
>>>>>>> 278fadc3

        // reference govern
        governor.set_estimate(temp_state);
        governor.step_reference(target_state, config->governor_types);
        governor.get_reference(temp_reference);

        // Serial.printf("Reference state:\n");
        // for (int i = 0; i < 8; i++) {
        //     Serial.printf("\t%d: %f %f %f\n", i, temp_reference[i][0], temp_reference[i][1], temp_reference[i][2]);
        // }

        // generate motor outputs from controls
        controller_manager.step(temp_reference, temp_state, temp_micro_state);

        // can.print_state();

        // construct sensor data packet
        SensorData sensor_data;

        // set transmitter raw data
        if (transmitter_type == TransmitterType::DR16) {
            memcpy(sensor_data.raw + SENSOR_DR16_OFFSET, transmitter->get_raw(), DR16_PACKET_SIZE);
        } else {
            Serial.printf("Transmitter type not supported yet\n");
        }

        // set lidars
        uint8_t lidar_data[D200_NUM_PACKETS_CACHED * D200_PAYLOAD_SIZE] = { 0 };
        sensor_manager.get_lidar_sensor(0)->export_data(lidar_data);
        memcpy(sensor_data.raw + SENSOR_LIDAR1_OFFSET, lidar_data, D200_NUM_PACKETS_CACHED * D200_PAYLOAD_SIZE);
        sensor_manager.get_lidar_sensor(1)->export_data(lidar_data);
        memcpy(sensor_data.raw + SENSOR_LIDAR2_OFFSET, lidar_data, D200_NUM_PACKETS_CACHED * D200_PAYLOAD_SIZE);

        // construct ref data packet
        uint8_t ref_data_raw[180] = { 0 };
        ref->get_data_for_comms(ref_data_raw);

        // set the outgoing packet
        outgoing->set_id((uint16_t)loopc);
        outgoing->set_info(0x0000);
        outgoing->set_time(millis() / 1000.0);
        outgoing->set_sensor_data(&sensor_data);
        outgoing->set_ref_data(ref_data_raw);
        outgoing->set_estimated_state(temp_state);

        bool is_slow_loop = false;

        // check whether this was a slow loop or not

        float dt = stall_timer.delta();
        // Serial.printf("Loop %d, dt: %f\n", loopc, dt);
        if (dt > 0.002) {
            // zero the can bus just in case
            can.issue_safety_mode();

            Serial.printf("Slow loop with dt: %f\n", dt);
            // mark this as a slow loop to trigger safety mode
            is_slow_loop = true;
        }


        //  SAFETY MODE
        if (transmitter->is_connected() && (transmitter->get_l_switch() == SwitchPos::MIDDLE || transmitter->get_l_switch() == SwitchPos::BACKWARD) && config_layer.is_configured() && !is_slow_loop) {
            // SAFETY OFF
            can.write();
            // Serial.printf("Can write\n");
        } else {
            // SAFETY ON
            // TODO: Reset all controller integrators here
            can.issue_safety_mode();
            // Serial.printf("Can zero\n");
        }

        // LED heartbeat -- linked to loop count to reveal slowdowns and freezes.
        loopc % (int)(1E3 / float(HEARTBEAT_FREQ)) < (int)(1E3 / float(5 * HEARTBEAT_FREQ)) ? digitalWrite(13, HIGH) : digitalWrite(13, LOW);
        loopc++;

        // feed the watchdog to keep the loop running
        watchdog.feed();

        // Keep the loop running at the desired rate
        loop_timer.delay_micros((int)(1E6 / (float)(LOOP_FREQ)));
    }

    return 0;
}<|MERGE_RESOLUTION|>--- conflicted
+++ resolved
@@ -144,7 +144,7 @@
     governor.set_reference_limits(config->set_reference_limits);
 
     // print all of config
-    //config->print();
+    config->print();
 
     // variables for use in main
     float temp_state[STATE_LEN][3] = { 0 }; // Temp state array
@@ -209,15 +209,26 @@
         }
         
         // manual controls on firmware
-<<<<<<< HEAD
-=======
         std::optional<Transmitter::Keys> transmitter_keys = transmitter->get_keys();
         std::optional<int> mouse_x = transmitter->get_mouse_x();
         std::optional<int> mouse_y = transmitter->get_mouse_y();
         std::optional<bool> l_mouse_button = transmitter->get_l_mouse_button();
         // std::optional<bool> r_mouse_button = transmitter->get_r_mouse_button();
 
->>>>>>> 278fadc3
+        if(transmitter->get_switch_d().value() == SwitchPos::FORWARD) {
+            digitalWrite(24, HIGH);
+            digitalWrite(25, HIGH);
+        } else if(transmitter->get_switch_d().value() == SwitchPos::BACKWARD) {
+            digitalWrite(24, LOW);
+            digitalWrite(25, LOW);
+        } else if(transmitter->get_switch_d().value() == SwitchPos::MIDDLE) {
+            digitalWrite(24, LOW);
+            digitalWrite(25, LOW);
+        } else {
+            digitalWrite(24, LOW);
+            digitalWrite(25, LOW);
+        } 
+
         float delta = control_input_timer.delta();
         if (mouse_x.has_value() && mouse_y.has_value()) {
             transmitter_pos_x += mouse_x.value() * 0.05 * delta;
@@ -300,13 +311,8 @@
         }
 
         // print dr16
-<<<<<<< HEAD
         // Serial.printf("DR16:\n\t");
         // dr16.print();
-=======
-        //Serial.printf("DR16:\n\t");
-        transmitter->print();
->>>>>>> 278fadc3
 
         // Serial.printf("Target state:\n");
         // for (int i = 0; i < 8; i++) {
@@ -330,17 +336,10 @@
             count_one++;
         }
 
-<<<<<<< HEAD
         // Serial.printf("Estimated state:\n");
         // for (int i = 5; i < 11; i++) {
         //     Serial.printf("\t%d: %f %f %f\n", i, temp_state[i][0], temp_state[i][1], temp_state[i][2]);
         // }
-=======
-        Serial.printf("Estimated state:\n");
-        for (int i = 0; i < 8; i++) {
-			 Serial.printf("\t%d: %f %f %f\n", i, temp_state[i][0], temp_state[i][1], temp_state[i][2]);
-        }
->>>>>>> 278fadc3
 
         // reference govern
         governor.set_estimate(temp_state);
@@ -364,7 +363,7 @@
         if (transmitter_type == TransmitterType::DR16) {
             memcpy(sensor_data.raw + SENSOR_DR16_OFFSET, transmitter->get_raw(), DR16_PACKET_SIZE);
         } else {
-            Serial.printf("Transmitter type not supported yet\n");
+            // Serial.printf("Transmitter type not supported yet\n");
         }
 
         // set lidars
