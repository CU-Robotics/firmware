#ifndef DATA_STRUCTS_HPP
#define DATA_STRUCTS_HPP

#if defined(FIRMWARE)
#include "comms/data/comms_data.hpp"            // for CommsData
#elif defined(HIVE)
#include "modules/comms/data/comms_data.hpp"    // for CommsData
#endif

<<<<<<< HEAD
#include <stdint.h>     // uintN_t
#include <optional>
=======
#include <stdint.h>                             // uintN_t
>>>>>>> 67bb5e70


/// @brief The enum of the switch positions
enum class SwitchPos{
	INVALID = 0,
	FORWARD,
	BACKWARD,
	MIDDLE
};
/// @brief Data struct for testing purposes
struct TestData : Comms::CommsData {
    TestData() : Comms::CommsData(Comms::TypeLabel::TestData, Comms::PhysicalMedium::Ethernet, Comms::Priority::High, sizeof(TestData)) {}
    /// @brief x value
    float x = 1.f;
    /// @brief y value
    float y = 2.f;
    /// @brief z value
    float z = 3.f;
    /// @brief w value
    uint32_t w = 0x98765432;
};

/// @brief Data struct for testing purposes
struct BigTestData : Comms::CommsData {
    BigTestData() : Comms::CommsData(Comms::TypeLabel::BigTestData, Comms::PhysicalMedium::Ethernet, Comms::Priority::High, sizeof(BigTestData)) {}

    /// @brief a bunch of data
    float blah[128] = { 0 };
};

/// @brief Structure for the buff encoder sensor.
struct BuffEncoderData : Comms::CommsData {
    BuffEncoderData() : CommsData(Comms::TypeLabel::BuffEncoderData, Comms::PhysicalMedium::Ethernet, Comms::Priority::Medium, sizeof(BuffEncoderData)) { }
    /// Sensor ID.
    uint8_t id;
    /// Measured angle.
    float m_angle;
};

/// @brief Structure for the Rev encoder sensor.
struct RevSensorData : Comms::CommsData {
    RevSensorData() : CommsData(Comms::TypeLabel::RevEncoderData, Comms::PhysicalMedium::Ethernet, Comms::Priority::Medium, sizeof(RevSensorData)) { }
	/// Sensor ID.
	uint8_t id;
	/// Encoder ticks.
	int ticks;
	/// Angle in radians.
	float radians;
};

/// @brief Structure for the ICM sensor.
struct ICMSensorData : Comms::CommsData {
    ICMSensorData() : CommsData(Comms::TypeLabel::ICMSensorData, Comms::PhysicalMedium::Ethernet, Comms::Priority::Medium, sizeof(ICMSensorData)) { }
    /// Sensor ID.
    uint8_t id;
    /// Acceleration in X-axis.
    float accel_X;
    /// Acceleration in Y-axis.
    float accel_Y;
    /// Acceleration in Z-axis.
    float accel_Z;
    /// Gyroscope reading in X-axis.
    float gyro_X;
    /// Gyroscope reading in Y-axis.
    float gyro_Y;
    /// Gyroscope reading in Z-axis.
    float gyro_Z;
    /// Temperature reading.
    float temperature;
};

/// @brief Structure for the TOF (Time-of-Flight) sensor.
struct TOFSensorData : Comms::CommsData {
    TOFSensorData() : CommsData(Comms::TypeLabel::TOFSensorData, Comms::PhysicalMedium::Ethernet, Comms::Priority::Medium, sizeof(TOFSensorData)) { }
    /// Sensor ID.
    uint8_t id;
    /// Latest distance measurement.
    uint16_t latest_distance;
};

/// @brief data for a singular LiDAR packet (SI units)
struct LidarDataPacketSI : Comms::CommsData {
    LidarDataPacketSI() : CommsData(Comms::TypeLabel::LidarDataPacketSI, Comms::PhysicalMedium::Ethernet, Comms::Priority::High, sizeof(LidarDataPacketSI)) { }

    /// @brief number of points per packet
    static constexpr uint32_t D200_POINTS_PER_PACKET = 12;

    /// @brief the id of the lidar module
    uint8_t id = 0;

    /// @brief speed of lidar module (rad/s)
    float lidar_speed = 0;
  
    /// @brief start angle of measurements (rad)
    float start_angle = 0;
    
    // I made these separate arrays because it reduced the packet size due to alignment issues
    // goes from 96 bytes for these two arrays to 60
    /// @brief distances (m)
    float distances[D200_POINTS_PER_PACKET] = {0};

    /// @brief intensity of measurement. units are ambiguous (not documented), but in general "the higher the intensity, the larger the signal strength value"
    uint8_t intensities[D200_POINTS_PER_PACKET] = {0};
    
    /// @brief end angle of measurements (rad)
    float end_angle = 0;
  
    /// @brief timestamp of measurements, from the lidar, calibrated (s)
    float timestamp = 0;

    /// @brief teensy time of when the packet was received, (s)
    float sample_time = 0;

    /// @brief the angle difference between each lidar point (rad)
    /// @return the angle difference between each lidar point (rad)
    float angle_diff() const { return (end_angle - start_angle) / D200_POINTS_PER_PACKET; }

    /// @brief the time it takes for the lidar to sweep from the start to end angles (s)
    /// @return the time it takes for the lidar to sweep from the start to end angles (s)
    float sweep_time() const { return (end_angle - start_angle) / lidar_speed; }

    /// @brief the yaw of the robot when the packet was received (rad)
    float yaw = 0;

    /// @brief the yaw velocity of the robot when the packet was received (rad/s)
    float yaw_velocity = 0;
};

/// @brief Structure for the Transmitter
struct TransmitterData : Comms::CommsData {
    TransmitterData() : CommsData(Comms::TypeLabel::TransmitterData, Comms::PhysicalMedium::Ethernet, Comms::Priority::High, sizeof(TransmitterData)) { }

    /// Sensor ID.
	uint8_t id;
    /// mouse x velocity
	std::optional<int16_t> mouse_x = {};
    /// mouse y velocity
	std::optional<int16_t> mouse_y = {};
    /// mouse z velocity
	std::optional<int16_t> mouse_z = {};
    /// left mouse button status
	std::optional<bool> l_mouse_button = {};
    /// right mouse button status
	std::optional<bool> r_mouse_button = {};
    /// left switch status
	SwitchPos l_switch = SwitchPos::INVALID;
    /// right switch status
	SwitchPos r_switch = SwitchPos::INVALID;
    /// left stick x axis
	float  l_stick_x = 0;
    /// left stick y axis
    float l_stick_y = 0;
    /// right stick x axis
    float r_stick_x = 0;
    /// right stick y axis
    float r_stick_y = 0;
    /// wheel
	std::optional<float> wheel = {};
	/// safety switch
	std::optional<SwitchPos> safety_switch = {};
	/// switch b
	std::optional<SwitchPos> switch_b = {};
	/// switch c
	std::optional<SwitchPos> switch_c = {};
	/// switch d
	std::optional<SwitchPos> switch_d = {};
	/// switch e
	std::optional<SwitchPos> switch_e = {};
	/// switch f
	std::optional<SwitchPos> switch_f = {};
	/// switch g
	std::optional<SwitchPos> switch_g = {};
	/// switch h
	std::optional<SwitchPos> switch_h = {};
	/// left dial
	std::optional<float> l_dial = {};
	/// right dial
	std::optional<float> r_dial = {};
	/// trim one
	std::optional<float> trim_one = {};
	/// trim two
	std::optional<float> trim_two = {};
	/// trim three
	std::optional<float> trim_three = {};
	/// trim four
	std::optional<float> trim_four = {};
	/// trim five
	std::optional<float> trim_five = {};
	/// trim six
	std::optional<float> trim_six = {};
	/// left slider
	std::optional<float> l_slider = {};
	/// right slider
	std::optional<float> r_slider = {};
	
	
	union {
        uint16_t raw = 0;
        struct {
            uint16_t w     : 1;
            uint16_t s     : 1;
            uint16_t a     : 1;
            uint16_t d     : 1;
            uint16_t shift : 1;
            uint16_t ctrl  : 1;
            uint16_t q     : 1;
            uint16_t e     : 1;
            uint16_t r     : 1;
            uint16_t f     : 1;
            uint16_t g     : 1;
            uint16_t z     : 1;
            uint16_t x     : 1;
            uint16_t c     : 1;
            uint16_t v     : 1;
            uint16_t b     : 1;
        } key;
    } keys;
	
};

// TODO: replace with kyle3's new state struct
/// @brief Structure for the full robot state including time
struct TempRobotState : Comms::CommsData {
    TempRobotState() : CommsData(Comms::TypeLabel::TempRobotState, Comms::PhysicalMedium::Ethernet, Comms::Priority::High, sizeof(TempRobotState)) { }
  
    /// @brief Time of the teensy
    double time = 0.0;
    /// @brief Full robot state array
    float state[24][3] = { {0} };
    /// @brief The delay in communication between the teensy and the khadas
    double comms_delay = 0;
};

/// @brief Full robot state, in the form of TargetState
struct TargetState : Comms::CommsData {
    TargetState() : CommsData(Comms::TypeLabel::TargetState, Comms::PhysicalMedium::Ethernet, Comms::Priority::High, sizeof(TargetState)) { }

    /// @brief Time of the teensy
    double time = 0.0;
    /// @brief Full robot state array
    float state[24][3] = { {0} };
    /// @brief The delay in communication between the teensy and the khadas
    double comms_delay = 0;
};

/// @brief Full robot state, in the form of EstimatedState
struct EstimatedState : Comms::CommsData {
    EstimatedState() : CommsData(Comms::TypeLabel::EstimatedState, Comms::PhysicalMedium::Ethernet, Comms::Priority::High, sizeof(EstimatedState)) { }
  
    /// @brief Time of the teensy
    double time = 0.0;
    /// @brief Full robot state array
    float state[24][3] = { {0} };
    /// @brief The delay in communication between the teensy and the khadas
    double comms_delay = 0;
};

/// @brief Full robot state, in the form of OverrideState
struct OverrideState : Comms::CommsData {
    OverrideState() : CommsData(Comms::TypeLabel::OverrideState, Comms::PhysicalMedium::Ethernet, Comms::Priority::High, sizeof(OverrideState)) { }
  
    /// @brief Time of the teensy
    double time = 0.0;
    /// @brief Full robot state array
    float state[24][3] = { {0} };
    /// @brief The delay in communication between the teensy and the khadas
    double comms_delay = 0;
    /// @brief Whether this request is active or not
    bool active = false;
};

// TODO: make this ethernet capable
/// @brief Section of a config packet
struct ConfigSection : Comms::CommsData {
    ConfigSection() : CommsData(Comms::TypeLabel::ConfigSection, Comms::PhysicalMedium::HID, Comms::Priority::High, sizeof(ConfigSection)) { }

    /// @brief filler byte
    uint8_t filler = 0xff;
    /// @brief Section ID
    int8_t section_id = 0;
    /// @brief Subsection ID
    int8_t subsection_id = 0;
    /// @brief Info bit, stores the config request bit
    uint8_t info_bit = 0;

    /// @brief Size of the whole section
    uint16_t section_size = 0;
    /// @brief Size of the subsection
    uint16_t subsection_size = 0;

    /// @brief Raw config data
    uint8_t raw[1000] = { 0 };
};

// TODO: make this nice
/// @brief Ref data
struct CommsRefData : Comms::CommsData {
    CommsRefData() : CommsData(Comms::TypeLabel::CommsRefData, Comms::PhysicalMedium::Ethernet, Comms::Priority::High, sizeof(CommsRefData)) { }

    /// @brief Raw data
    uint8_t raw[180] = { 0 };
};

#endif // DATA_STRUCTS_HPP<|MERGE_RESOLUTION|>--- conflicted
+++ resolved
@@ -7,12 +7,8 @@
 #include "modules/comms/data/comms_data.hpp"    // for CommsData
 #endif
 
-<<<<<<< HEAD
 #include <stdint.h>     // uintN_t
 #include <optional>
-=======
-#include <stdint.h>                             // uintN_t
->>>>>>> 67bb5e70
 
 
 /// @brief The enum of the switch positions
