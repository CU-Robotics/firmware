--- conflicted
+++ resolved
@@ -9,10 +9,10 @@
 #include <string>
 #define CONFIG_LAYER_DEBUG
 
-<<<<<<< HEAD
+
 #define NUM_SENSOR_VALUES 12
 #define NUM_SENSORS 16
-=======
+
 // config err handler macros
 #define CONFIG_RM_FAIL 0
 #define CONFIG_TOUCH_FAIL 1
@@ -28,7 +28,7 @@
 
 // define CONFIG_OFF_ROBOT macro when running off of real robot (testing firmware away from actual robot)
 // #define CONFIG_OFF_ROBOT 
->>>>>>> 0658fc0e
+
 
 /// @brief arbitrary cap on config packets that can be received (make sure it's enough)
 const int MAX_CONFIG_PACKETS = 64;
@@ -53,31 +53,13 @@
     /// @param sizes Number of sections for each section
     void fill_data(CommsPacket packets[MAX_CONFIG_PACKETS], uint8_t sizes[MAX_CONFIG_PACKETS]);
 
-<<<<<<< HEAD
+
     /// @brief robot id
     float robot;
 
     /// @brief matrix that defines type and neccessary values for each sensor
     float sensor_info[NUM_SENSORS][NUM_SENSOR_VALUES + 1];
-=======
-    //check yaml for more details on values
-    /// @brief robot id sent from hive
-    float robot_id;
-    /// @brief number of motors
-    float num_motors;
-    /// @brief number of gains
-    float num_gains;
-    /// @brief number of controller levels
-    float num_controller_levels;
-    /// @brief Encoder offsets for each encoder
-    float encoder_offsets[16];
-    /// @brief number of sensors 
-    float num_sensors[16];
-    /// @brief position kinematics matrix
-    float kinematics_p[NUM_MOTORS][STATE_LEN];
-    /// @brief velocity kinematics matrix
-    float kinematics_v[NUM_MOTORS][STATE_LEN];
->>>>>>> 0658fc0e
+
 
     /// @brief gains matrix
     float gains[NUM_ROBOT_CONTROLLERS][NUM_GAINS];
