#ifndef CONFIG_LAYER
#define CONFIG_LAYER

#include "usb_hid.hpp"
#include "../controls/controller.hpp"
#include "SDManager.hpp"

#include <map>
#include <string>
// #define CONFIG_LAYER_DEBUG


#define NUM_SENSOR_VALUES 12
#define NUM_SENSORS 16

// config err handler macros
#define CONFIG_RM_FAIL 0
#define CONFIG_TOUCH_FAIL 1
#define CONFIG_OPEN_FAIL 2
#define CONFIG_ID_MISMATCH 3

// config filepath
// this file has the following structure (defined in store_config()):
// 1 byte to store robot ID from parsed hive config packets
// (uint64_t holding the computed checksum for config_packets, followed by a config_packets packet) repeated for all packets in config_packets
// lastly, stores bytes of subsec_sizes array
#define CONFIG_PATH "/config.pack"

<<<<<<< HEAD
// define CONFIG_OFF_ROBOT macro when running off of real robot 
=======
// define CONFIG_OFF_ROBOT macro when running off of real robot (testing firmware away from actual robot)
>>>>>>> b3ce78d8
#define CONFIG_OFF_ROBOT 


/// @brief arbitrary cap on config packets that can be received (make sure it's enough)
const int MAX_CONFIG_PACKETS = 64;

/// @brief map section names to YAML section IDs
static const std::map<std::string, u_int8_t> yaml_section_id_mappings = {
    {"robot", 0},
    {"estimator_info", 1},
    {"controller_info", 2},
    {"gains", 3},
    {"motor_info", 4},
    {"gear_ratios", 5},
    {"sensor_info", 6},
    {"reference_limits", 7},
    {"governor_types", 8},
};

/// @brief struct to hold configuration data
struct Config {
    /// @brief fill all config data from packets
    /// @param packets CommsPacket array filled with data from yaml
    /// @param sizes Number of sections for each section
    void fill_data(CommsPacket packets[MAX_CONFIG_PACKETS], uint8_t sizes[MAX_CONFIG_PACKETS]);


    /// @brief robot id
    float robot;

    /// @brief matrix that defines type and neccessary values for each sensor
    float sensor_info[NUM_SENSORS][NUM_SENSOR_VALUES + 1];


    /// @brief gains matrix
    float gains[NUM_ROBOT_CONTROLLERS][NUM_GAINS];
    /// @brief gear ratio matrix
    float gear_ratios[NUM_ROBOT_CONTROLLERS][NUM_MOTORS];

    /// @brief matrix that contains the type, physical id, and physical bus of each motor
    float motor_info[NUM_MOTORS][3];
    /// @brief reference limits matrix
    float set_reference_limits[STATE_LEN][3][2];
    
    /// @brief the estimator id's and info
    float estimator_info[NUM_ESTIMATORS][STATE_LEN + 1];
    /// @brief controller id's and info
    float controller_info[NUM_ROBOT_CONTROLLERS][NUM_MOTORS + 1];
    /// @brief governor types
    float governor_types[STATE_LEN];

private:
    /// @brief keep track of past index for when there are multiple packets for a section
    uint16_t index = 0;

};

/// @brief Handle seeking and reading configuration packets coming from khadas
class ConfigLayer {
private:
    /// @brief array to save config packets
    CommsPacket config_packets[MAX_CONFIG_PACKETS];

    /// @brief array to store number of subsections per YAML section
    uint8_t subsec_sizes[MAX_CONFIG_PACKETS] = { 0 };

    /// @brief number of YAML sections
    uint16_t num_sec;

    /// @brief current YAML section we are seeking
    int seek_sec = -1;

    /// @brief current YAML subsection we are seeking
    int seek_subsec = 0;

    /// @brief size counter
    int index = 0;

    /// @brief flag indicating if all config packets have been received
    bool configured = false;

    /// @brief a local instance of the config data
    Config config;

    /// @brief sd card object for interacting with config files
    SDManager sdcard;

public:
    /// @brief default constructor
    ConfigLayer() { }

    /// @brief Block until all config packets are read, processed, and set within the returned Config object
    /// @param comms pointer to the HID comms layer for grabbing config packets
    /// @return a const pointer const config object holding all the data within the config yaml
    /// @note its double const so its enforced as a read-only object
    const Config* const configure(HIDLayer* comms);

    /// @brief Grab all incoming config packets, process them, and store them onto the sd card. Then issue a processor reset call.
    /// @param comms Pointer to the HID comms layer
    /// @note This function never returns.
    /// The reconfig process:
    ///     1. Teensy boots, looks for a config off the SD card (if it exists)
    ///         1a. If no SD card exists, it follows the normal configure process
    ///     2. Teensy configures
    ///     3. Teensy eventually receives another config request
    ///     4. Teensy processes this request, stores it to the SD card (if it exists) and reboots
    ///     5. Goto 1.
    /// This process works with or without the SD card, although without one makes it a bit slow (double config with the first one wasted)
    [[noreturn]] void reconfigure(HIDLayer* comms);

    /// @brief check incoming packet from the comms layer and update outgoing packet accordingly to request next config packet
    /// @param in incoming comms packet
    /// @param out outgoing comms packet to write config requests to
    void process(CommsPacket* in, CommsPacket* out);

    /// @brief return configured flag (check if all config packets have been received)
    /// @return the configured flag
    bool is_configured() { return configured; }

    /// @brief get config and size arrays
    /// @param packets return array of packets
    /// @param sizes return array of sizes
    void get_config_packets(CommsPacket packets[MAX_CONFIG_PACKETS], uint8_t sizes[MAX_CONFIG_PACKETS]) {
        memcpy(packets, config_packets, sizeof(CommsPacket) * MAX_CONFIG_PACKETS);
        memcpy(sizes, subsec_sizes, sizeof(uint8_t) * MAX_CONFIG_PACKETS);
    }

    /// @brief check if SD card is available to load from, and wait for ref system initialization
    /// @param comms 
    void config_SD_init(HIDLayer* comms);

    /// @brief read packet data from SD card at /config.pack
    /// @param checksum variable to store checksum into (passed by reference in order to use outside of function)
    /// @return false if any errors were encountered during load procedure, true otherwise.
    bool config_SD_read_packets(uint64_t& checksum);

    /// @brief attempt to load configuration stored on sd card, assuming it exists
    /// @return true if successful, false otherwise
    bool sd_load();

    /// @brief attempt to store configuration from comms, only runs after comms is run 
    /// @return true if successful, false otherwise
    bool store_config();

    /// @brief compute sum of bytes of array (arr) of size n
    /// @param arr array whose data we take sum of
    /// @param n number of bytes in arr
    /// @return 64-bit sum of bytes in arr
    /// @note there is no need to do this as 64-bit (slow), but it will work for now
    uint64_t sd_checksum64(uint8_t* arr, uint64_t n);

    /// @brief handles errors during the configuration procedure from the SD card
    /// @param err_code error code to identify which behavior to execute
    /// @return false when error is unrecoverable or fails to recover, true when successfully recovers.
    bool CONFIG_ERR_HANDLER(int err_code);
};

extern Config config;

#endif<|MERGE_RESOLUTION|>--- conflicted
+++ resolved
@@ -26,11 +26,7 @@
 // lastly, stores bytes of subsec_sizes array
 #define CONFIG_PATH "/config.pack"
 
-<<<<<<< HEAD
-// define CONFIG_OFF_ROBOT macro when running off of real robot 
-=======
 // define CONFIG_OFF_ROBOT macro when running off of real robot (testing firmware away from actual robot)
->>>>>>> b3ce78d8
 #define CONFIG_OFF_ROBOT 
 
 
