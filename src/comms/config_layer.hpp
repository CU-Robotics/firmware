--- conflicted
+++ resolved
@@ -25,14 +25,8 @@
 // lastly, stores bytes of subsec_sizes array
 #define CONFIG_PATH "/config.pack"
 
-<<<<<<< HEAD
-// define CONFIG_OFF_ROBOT macro when running off of real robot (testing firmware away from actual robot)
-#define CONFIG_OFF_ROBOT 
-
-=======
 // define DISABLE_REF_CONFIG_SAFETY_CHECK macro when running off of real robot (testing firmware away from actual robot)
 // #define DISABLE_REF_CONFIG_SAFETY_CHECK 
->>>>>>> 07fd9bb5
 
 /// @brief arbitrary cap on config packets that can be received (make sure it's enough)
 const int MAX_CONFIG_PACKETS = 64;
@@ -63,7 +57,6 @@
     /// @brief matrix that defines type and neccessary values for each sensor
     float sensor_info[NUM_SENSORS][NUM_SENSOR_VALUES + 1];
 
-<<<<<<< HEAD
 
     //these will get set at config time
     int num_of_buffEnc = 0;
@@ -74,8 +67,6 @@
     int num_of_realsense = 0;
     
 
-=======
->>>>>>> 07fd9bb5
     /// @brief gains matrix
     float gains[NUM_ROBOT_CONTROLLERS][NUM_GAINS];
     /// @brief gear ratio matrix
