--- conflicted
+++ resolved
@@ -8,31 +8,18 @@
 	// begin the ethernet library and verify the status of the line
 	uint8_t ethernet_status = qn::Ethernet.begin(m_teensy_ip, m_teensy_netmask, m_teensy_gateway);
 	if (!ethernet_status) {
-<<<<<<< HEAD
-		logger.printf("Failed to start Ethernet!\n");
-=======
-		Serial.printf("EthernetComms: Failed to start Ethernet!\n");
->>>>>>> 6c213059
+		logger.printf("EthernetComms: Failed to start Ethernet!\n");
 
 		// check if this teensy even has ethernet hardware support
 		qn::EthernetHardwareStatus hw_status = qn::Ethernet.hardwareStatus();
 		if (hw_status != qn::EthernetHardwareStatus::EthernetTeensy41)
-<<<<<<< HEAD
 			logger.printf("Teensy Ethernet hardware not present!\n");
-=======
-			Serial.printf("EthernetComms: Teensy Ethernet hardware not present!\n");
->>>>>>> 6c213059
 
 		return false;
 	} else {
 	#ifdef COMMS_DEBUG
-<<<<<<< HEAD
-		logger.printf("Ethernet started!\n");
-		logger.printf("IP: %u.%u.%u.%u:%u\n", qn::Ethernet.localIP()[0], qn::Ethernet.localIP()[1], qn::Ethernet.localIP()[2], qn::Ethernet.localIP()[3], m_teensy_port);
-=======
-		Serial.printf("EthernetComms: Ethernet started!\n");
-		Serial.printf("EthernetComms: IP: %u.%u.%u.%u:%u\n", qn::Ethernet.localIP()[0], qn::Ethernet.localIP()[1], qn::Ethernet.localIP()[2], qn::Ethernet.localIP()[3], m_teensy_port);
->>>>>>> 6c213059
+		logger.printf("EthernetComms: Ethernet started!\n");
+		logger.printf("EthernetComms: IP: %u.%u.%u.%u:%u\n", qn::Ethernet.localIP()[0], qn::Ethernet.localIP()[1], qn::Ethernet.localIP()[2], qn::Ethernet.localIP()[3], m_teensy_port);
 	#endif
 	}
 
@@ -40,20 +27,12 @@
 	uint8_t udp_status = m_udp_server.begin(m_teensy_port);
 	// this failing is extremely bad. Either the Teensy is out of memory, or the hardware is broken
 	if (!udp_status) {
-<<<<<<< HEAD
-		logger.printf("UDP server failed to start!\n");
-=======
-		Serial.printf("EthernetComms: UDP server failed to start!\n");
->>>>>>> 6c213059
+		logger.printf("EthernetComms: UDP server failed to start!\n");
 
 		return false;
 	} else {
 	#ifdef COMMS_DEBUG
-<<<<<<< HEAD
-		logger.printf("UDP server started!\n");
-=======
-		Serial.printf("EthernetComms: UDP server started!\n");
->>>>>>> 6c213059
+		logger.printf("EthernetComms: UDP server started!\n");
 	#endif
 	}
 
@@ -74,45 +53,22 @@
 	while (!send_packet(m_outgoing)) {
 		qn::Ethernet.loop();
 		delayMicroseconds(m_regulation_time);
-<<<<<<< HEAD
-	}
-
-	// ethernet is now setup and udp server is online
-	logger.printf("Ethernet online!\n");
-
-	return true;
-}
-
-void EthernetComms::loop() {
-	// call the library's loop function
-	// this progresses the ethernet stack allowing new data in/out
-	qn::Ethernet.loop();
-=======
->>>>>>> 6c213059
 
 		// If the warmup takes too long, timeout
 		// this does not mean the ethernet is not working, just that the server never got a response from Linux
 		// this is generally a problem with the Linux side, not the Teensy
 		// (the ethernet cable might be disconnected or the Linux side is not running)
 		if (micros() - warmup_start >= m_warmup_timeout) {
-			Serial.printf("EthernetComms: UDP server warmup failed!\n");
-			Serial.printf("EthernetComms: Is the ethernet cable connected?\n");
+			logger.printf("EthernetComms: UDP server warmup failed!\n");
+			logger.printf("EthernetComms: Is the ethernet cable connected?\n");
 
 			return false;
 		}
 
-<<<<<<< HEAD
-	// if we detect a handshake request from Jetson, respond
-	if (m_incoming.header.type == Comms::EthernetPacketType::HANDSHAKE) {
-		logger.printf("Handshake received...\n");
-		connect_jetson();
-		logger.printf("Handshake finished!\n");
-=======
->>>>>>> 6c213059
 	}
 
 	// ethernet is now setup and udp server is online
-	Serial.printf("EthernetComms: Ethernet online!\n");
+	logger.printf("EthernetComms: Ethernet online!\n");
 
 	// set the initialized flag
 	m_initialized = true;
@@ -120,75 +76,6 @@
 	return true;
 }
 
-<<<<<<< HEAD
-int EthernetComms::connect_jetson() {
-	// clear the packet buffers
-	m_incoming.clear();
-	m_outgoing.clear();
-
-	// assemble the packet to be a HANDSHAKE packet with the ACK flag set
-	m_outgoing.header.type = Comms::EthernetPacketType::HANDSHAKE;
-	m_outgoing.header.flags = Comms::EthernetPacketFlags::ACK;
-
-	uint32_t handshake_start = micros();
-
-	uint32_t last_loop = micros();
-
-	bool handshake = false;
-
-	// loop until handshake is complete or a timeout is reached
-	while (!handshake) {
-		// regulate time
-		// this is to prevent the Teensy from running too fast and overloading the hardware
-		if (micros() - last_loop < m_regulation_time)
-			continue;
-
-		// process the ethernet stack
-		qn::Ethernet.loop();
-
-		// if we havnt received a packet, keep trying
-		if (!recv_packet(&m_incoming))
-			continue;
-
-		// if we received a packet that is not a handshake, call it done
-		// this indicates that khadas received our ACK and is now sending normal data
-		// note that we will lose the first packet sent after a handshake, this is an acceptable loss
-		if (m_incoming.header.type != Comms::EthernetPacketType::HANDSHAKE) {
-			handshake = true;
-
-			// reset the buffers to prevent infinite running this handshake protocol
-			m_incoming.clear();
-			m_outgoing.clear();
-
-			// reset the comms status
-			m_status.packets_received = 0;
-			m_status.packets_received_failed = 0;
-			m_status.packets_sent = 0;
-			m_status.packets_sent_failed = 0;
-
-			// log the handshake time
-			m_status.handshake_time = micros();
-
-		#ifdef COMMS_DEBUG
-			logger.printf("Handshake took %lu us\n", m_status.handshake_time - handshake_start);
-		#endif
-
-			// return success
-			return 0;
-		}
-
-		// send our ACK packet
-		send_packet(m_outgoing);
-
-		// check to see if this handshake is taking too long and time it out to prevent Teensy from being soft locked
-		// this does not prevent Hive from just spamming the Teensy with handshake requests, although that should be impossible
-		// I have yet to see a handshake fail, so consider this a sanity check if nothing else
-		if (micros() - handshake_start >= m_handshake_timeout) {
-			logger.printf("Handshake failed: timeout!\n");
-			// return failure
-			return -1;
-		}
-=======
 bool EthernetComms::send_packet(EthernetPacket& packet) {
 	// update the connection status if needed
 	check_connection();
@@ -197,7 +84,6 @@
 	// this is to prevent the Teensy from running too fast and overloading the hardware
 	if (m_regulation_timer.get_elapsed_micros_no_restart() < m_regulation_time) {
 		return {};
->>>>>>> 6c213059
 	}
 
 	m_last_send_time = micros();
@@ -210,11 +96,7 @@
 	if (!send_status) {
 		// log the fail, this almost always happens when the udp server is not "warmed up"
 	#if defined(COMMS_DEBUG)
-<<<<<<< HEAD
-		logger.printf("Comms: Send fail: %lu\n", m_status.packets_sent_failed);
-=======
-		Serial.printf("EthernetComms: Send fail\n");
->>>>>>> 6c213059
+		logger.printf("EthernetComms: Send fail\n");
 	#endif
 		return false;
 	} else {
@@ -240,11 +122,7 @@
 	} else if (current_buffer_size != Comms::ETHERNET_PACKET_MAX_SIZE) {
 		// half-read, log as a failure
 	#if defined(COMMS_DEBUG)
-<<<<<<< HEAD
-		logger.printf("Comms: Recv fail: %d %lu\n", current_buffer_size, m_status.packets_received_failed);
-=======
-		Serial.printf("EthernetComms: Recv fail: %d\n", current_buffer_size);
->>>>>>> 6c213059
+		logger.printf("EthernetComms: Recv fail: %d\n", current_buffer_size);
 	#endif
 		return false;
 	} else {
@@ -253,11 +131,7 @@
 		// this should never happen, but sanity check
 		if (packet_data == NULL) {
 		#if defined(COMMS_DEBUG)
-<<<<<<< HEAD
-			logger.printf("Comms: Recv data NULL\n");
-=======
-			Serial.printf("EthernetComms: Recv data NULL\n");
->>>>>>> 6c213059
+			logger.printf("EthernetComms: Recv data NULL\n");
 		#endif
 		}
 
@@ -285,13 +159,7 @@
 	// if the last packet was received too long ago, timeout the connection
 	if (micros() - m_last_recv_time > m_connection_timeout) {
 		// this check ensures this is only printed once
-<<<<<<< HEAD
-		if (m_connected)
-			logger.printf("Connection lost!\n");
-	#endif
-=======
-		if (m_connected) Serial.printf("EthernetComms: Connection lost!\n");
->>>>>>> 6c213059
+		if (m_connected) logger.printf("EthernetComms: Connection lost!\n");
 		// mark the connection as disconnected
 		m_connected = false;
 	} else {
