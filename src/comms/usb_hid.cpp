#include "usb_hid.hpp"

uint16_t CommsPacket::get_id() {
	// c++ moment
	char* x = raw;
	return *reinterpret_cast<uint16_t*>(x + TEENSY_PACKET_ID_OFFSET);
}

uint8_t CommsPacket::get_info() {
	return *reinterpret_cast<uint8_t*>(raw + TEENSY_PACKET_INFO_OFFSET);
}

void CommsPacket::set_id(uint16_t id) {
	// c++ moment
	char* x = raw;
	*reinterpret_cast<uint16_t*>(x + TEENSY_PACKET_ID_OFFSET) = id;
}

void CommsPacket::set_info(uint8_t info) {
	*reinterpret_cast<uint8_t*>(raw + TEENSY_PACKET_INFO_OFFSET) = info;
}

void CommsPacket::get_target_state(float state[STATE_LEN][3]) {
	memcpy(state, raw + KHADAS_PACKET_TSTATE_OFFSET, sizeof(float) * STATE_LEN * 3);
}

void CommsPacket::get_ref_draw_data(char** draw_data) {}

void CommsPacket::set_time(double time) {
	memcpy(raw + TEENSY_PACKET_TIME_OFFSET, &time, sizeof(double));
}

void CommsPacket::set_estimated_state(float state[STATE_LEN][3]) {
	memcpy(raw + TEENSY_PACKET_ESTATE_OFFSET, state, sizeof(float) * STATE_LEN * 3);
}

void CommsPacket::set_sensor_data(SensorData* sensor_data) {
	memcpy(raw + TEENSY_PACKET_SENSOR_OFFSET, sensor_data->raw, sizeof(SensorData));
}

void CommsPacket::set_ref_data() {}


HIDLayer::HIDLayer() {}

void HIDLayer::init() { Serial.println("Starting HID layer"); }

void HIDLayer::ping() {
	// loop until the packet buffer is empty (this is only ever 1 packet large)
	while (usb_rawhid_available()) {
		// attempt to read
		if (read()) {
			// if we read, attempt to write
			if (!write())
				Serial.printf("Failed to send ping %llu\n", m_packetsSent);
		}
	}
}

void HIDLayer::print_outgoing() {
	Serial.println("Outgoing packet:");
	for (unsigned int i = 0; i < COMMS_PACKET_SIZE; i++)
		Serial.printf("%.2x ", m_outgoingPacket.raw[i]);

	Serial.println();
}

void HIDLayer::print_incoming() {
	Serial.println("Incoming packet:");
	for (unsigned int i = 0; i < COMMS_PACKET_SIZE; i++)
		Serial.printf("%.2x ", m_incomingPacket.raw[i]);

	Serial.println();
}

bool HIDLayer::read() {
	// attempt to read a full packet
	// this has no timeout
	int bytes_read = usb_rawhid_recv(m_incomingPacket.raw, 0);
	if (bytes_read == COMMS_PACKET_SIZE)
	{
		// increment total number of packets read and return success
		m_packetsRead++;
		return true;
	} else {
		return false;
	}
}

bool HIDLayer::write() {
	// verify that the first byte is set to something (0xff)
	// prevents a weird comms issue where the whole packet is shifted left by one byte if the first byte is not ever set
	m_outgoingPacket.raw[0] = 0xff;

	// attempt to write a full packet
<<<<<<< HEAD
	// this has a timeout, which is set to it's max value
=======
	// this has no timeout
>>>>>>> 8b1f9d30
	int bytes_sent = usb_rawhid_send(m_outgoingPacket.raw, 0);
	if (bytes_sent == COMMS_PACKET_SIZE) {
		// increment total number of packets sent and return success
		m_packetsSent++;
		return true;
<<<<<<< HEAD
	} 
	else {
=======
	} else {
>>>>>>> 8b1f9d30
		Serial.println("Comms: failed write");
		m_packetsFailed++;
		return false;
	}
}<|MERGE_RESOLUTION|>--- conflicted
+++ resolved
@@ -93,22 +93,13 @@
 	m_outgoingPacket.raw[0] = 0xff;
 
 	// attempt to write a full packet
-<<<<<<< HEAD
-	// this has a timeout, which is set to it's max value
-=======
 	// this has no timeout
->>>>>>> 8b1f9d30
 	int bytes_sent = usb_rawhid_send(m_outgoingPacket.raw, 0);
 	if (bytes_sent == COMMS_PACKET_SIZE) {
 		// increment total number of packets sent and return success
 		m_packetsSent++;
 		return true;
-<<<<<<< HEAD
-	} 
-	else {
-=======
 	} else {
->>>>>>> 8b1f9d30
 		Serial.println("Comms: failed write");
 		m_packetsFailed++;
 		return false;
