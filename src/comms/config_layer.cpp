--- conflicted
+++ resolved
@@ -1,13 +1,5 @@
 #include "config_layer.hpp"
 
-<<<<<<< HEAD
-const Config *const ConfigLayer::configure(HIDLayer *comms)
-{
-    // attempt SD card load
-    config_SD_init(comms);
-    if (configured)
-        return &config;
-=======
 /// @brief This resets the whole processor and kicks it back to program entry (teensy4/startup.c)
 /// @param void specify no arguments (needed in C)
 /// @note Dont abuse this function, it is not to be used lightly
@@ -26,7 +18,6 @@
         config_SD_init(comms);
         if (configured) return &config;
     }
->>>>>>> 07fd9bb5
 
     // if no config on SD, then await transmission
     // grab and process all config packets until finished
@@ -72,12 +63,6 @@
 
     // update stored config, msg if successful
     Serial.println("Attempting to store config...");
-<<<<<<< HEAD
-    if (store_config())
-        Serial.println("Config successfully stored in /config.pack");
-    else
-        Serial.println("Config not successfully stored (is an SD card inserted?)"); // not a fatal error, can still return
-=======
     if (store_config()) Serial.println("\tConfig successfully stored in /config.pack\n");
     else Serial.println("\tConfig not successfully stored (is an SD card inserted?)\n");    // not a fatal error, can still return
 
@@ -96,18 +81,11 @@
     while (comms->get_incoming_packet()->raw[3] == 1) {
         comms->ping();
     }
->>>>>>> 07fd9bb5
 
     // update the num_of_(sensor) variables in the config struct
     return &config;
 }
 
-<<<<<<< HEAD
-void ConfigLayer::config_SD_init(HIDLayer *comms)
-{
-#ifndef CONFIG_OFF_ROBOT
-
-=======
 void ConfigLayer::reconfigure(HIDLayer* comms) {
     // force it to reconfigure
     configured = false;
@@ -128,7 +106,6 @@
 }
 
 void ConfigLayer::config_SD_init(HIDLayer* comms) {
->>>>>>> 07fd9bb5
     // if on robot, we need to wait for ref to send robot_id
 #ifndef DISABLE_REF_CONFIG_SAFETY_CHECK
     Serial.println("Waiting for ref system to initialize...");
@@ -136,17 +113,10 @@
         ref.read();
     Serial.println("Ref system online");
 #endif
-<<<<<<< HEAD
-
-    // check SD
-    if (sdcard.exists(CONFIG_PATH))
-    {
-=======
 
 
 // check SD
     if (sdcard.exists(CONFIG_PATH)) {
->>>>>>> 07fd9bb5
         Serial.printf("Config located on SD in /config.pack, attempting to load from file\n");
 
         // load sd config into config_packets
@@ -278,12 +248,7 @@
             index += sub_size;
         }
 
-<<<<<<< HEAD
-        if (id == yaml_section_id_mappings.at("sensor_info"))
-        {
-=======
         if (id == yaml_section_id_mappings.at("sensor_info")) {
->>>>>>> 07fd9bb5
             size_t linear_index = index / sizeof(float);
             size_t i1 = linear_index / (NUM_SENSORS);
             size_t i2 = linear_index % NUM_SENSORS;
@@ -291,12 +256,7 @@
             index += sub_size;
         }
 
-<<<<<<< HEAD
-        if (id == yaml_section_id_mappings.at("gains"))
-        {
-=======
         if (id == yaml_section_id_mappings.at("gains")) {
->>>>>>> 07fd9bb5
             size_t linear_index = index / sizeof(float);
             size_t i1 = linear_index / (NUM_GAINS);
             size_t i2 = linear_index % NUM_GAINS;
@@ -343,7 +303,9 @@
         }
     }
 
-<<<<<<< HEAD
+    Serial.println();
+
+
     //fill num_of_(sensor) variables with the number of sensors defined for this robot
     for (int i = 0; i < 16; i++)
     {
@@ -374,10 +336,8 @@
             }
         }
     }
-=======
-    Serial.println();
->>>>>>> 07fd9bb5
-}
+}
+
 
 
 bool ConfigLayer::sd_load()
@@ -421,12 +381,7 @@
 
 #ifndef DISABLE_REF_CONFIG_SAFETY_CHECK
     // id check with modulo 100 to account for red and blue teams. Blue is the id + 100. (ID == 101, 102, ...)
-<<<<<<< HEAD
-    if ((ref.ref_data.robot_performance.robot_ID % 100) != (int)received_id)
-    {
-=======
     if ((ref.ref_data.robot_performance.robot_ID % 100) != (int)received_id) {
->>>>>>> 07fd9bb5
         Serial.printf("NOTICE: attempting to load firmware for different robot type! \n");
         Serial.printf("Current robot ID: %d\nStored config robot ID: %d\n", ref.ref_data.robot_performance.robot_ID, (int)received_id);
         Serial.println("Requesting config from hive...");
@@ -569,19 +524,10 @@
     case CONFIG_ID_MISMATCH:
         prev_time = millis();
         delta_time = millis() - prev_time;
-<<<<<<< HEAD
-        while (1)
-        {
-            if (delta_time >= 2000)
-            {
-                Serial.println("CONFIG_ERROR::config from comms does not match from ref system!!");
-                Serial.println("Check robot_id.cfg and robot ID on ref system for inconsistency");
-=======
         while (1) {
             if (delta_time >= 2000) {
                 Serial.println("\tCONFIG_ERROR::config from comms does not match from ref system!!");
                 Serial.println("\tCheck robot_id.cfg and robot ID on ref system for inconsistency");
->>>>>>> 07fd9bb5
                 prev_time = millis();
             }
             delta_time = millis() - prev_time;
