#include "config_layer.hpp"

const Config* const ConfigLayer::configure(HIDLayer* comms) {
    // attempt SD card load
    config_SD_init(comms);
    if (configured) return &config;

    // if no config on SD, then await transmission
    // grab and process all config packets until finished
    uint32_t prev_time = millis();
    uint32_t delta_time = 0;
    while (!is_configured()) {
    #ifdef CONFIG_LAYER_DEBUG
        if (delta_time >= 2000) {
            Serial.printf("Pinging for config packet....\n");
            prev_time = millis();
        }
        delta_time = millis() - prev_time;
    #endif
        comms->ping();
        process(comms->get_incoming_packet(), comms->get_outgoing_packet());
    }

    // put the data from the packets into the config object
    config.fill_data(config_packets, subsec_sizes);

    // verify that config received matches ref system: if not, error out
#ifndef CONFIG_OFF_ROBOT
    Serial.printf("Received robot ID from config: %d\nRobot ID from ref system: %d\n", (int)config.robot_id, ref.ref_data.robot_performance.robot_ID);
    // id check with modulo 100 to account for red and blue teams. Blue is the id + 100. (ID == 101, 102, ...)
    if ((ref.ref_data.robot_performance.robot_ID % 100) != (int)config.robot_id) {
        Serial.printf("ERROR: IDs do not match!! Check robot_id.cfg and robot settings from ref system!\n");
        if (!CONFIG_ERR_HANDLER(CONFIG_ID_MISMATCH)) {
            // in current implementation, CONFIG_ERR_HANDLER w/ err code CONFIG_ID_MISMATCH will
            // enter an infinite while(1) loop-- if that is changed, this loop should be changed accordingly as well
            while (1) {
                Serial.println("CONFIG_ERR_HANDLER: exited with error code CONFIG_ID_MISMATCH");
                Serial.println("if function was modified for case CONFIG_ID_MISMATCH, remove this loop in config_layer.cpp");
                delay(2000);
            }
        }
    }
#endif

// update stored config, msg if successful
    Serial.println("Attempting to store config...");
    if (store_config()) Serial.println("Config successfully stored in /config.pack");
    else Serial.println("Config not successfully stored (is an SD card inserted?)");    // not a fatal error, can still return

    return &config;
}

void ConfigLayer::config_SD_init(HIDLayer* comms) {
    // if on robot, we need to wait for ref to send robot_id
    Serial.println("Waiting for ref system to initialize...");
    while (ref.ref_data.robot_performance.robot_ID == 0) ref.read();
    Serial.println("Ref system online");


    // check SD
    if (sdcard.exists(CONFIG_PATH)) {
        Serial.printf("Config located on SD in /config.pack, attempting to load from file\n");

        // load sd config into config_packets
        configured = sd_load();
        if (configured) {
            Serial.printf("SD config load successful!\n");
        } else {
            Serial.printf("SD config load failed, awaiting input from comms....\n");
        }
    } else {
        Serial.printf("No %s in SD card, awaiting input from comms....\n", CONFIG_PATH);
    }
}

void ConfigLayer::process(CommsPacket* in, CommsPacket* out) {
    char* in_raw = in->raw;
    char* out_raw = out->raw;
    int8_t sec_id = in_raw[1];
    uint8_t subsec_id = in_raw[2];
    uint8_t info_bit = in_raw[3];

    // if this is the packet we want
    if (sec_id == seek_sec && subsec_id == seek_subsec && info_bit == 1) {
        // received the initial config packet
        if (sec_id == -1) {
             /*
            the khadas sends a config packet with its raw data set to a byte
            array where each index corresponds to a YAML section, and the value
            at that index indicates the number of subsections for the given section
            */
            num_sec = (in_raw[5] << 8) | in_raw[4];
            memcpy(
                subsec_sizes,
                in_raw + 8, // byte array starts at byte 8
                num_sec);

        #ifdef CONFIG_LAYER_DEBUG
            Serial.printf("YAML metadata received:\n");
            for (int i = 0; i < num_sec; i++) {
                Serial.printf("\tSection %d: %u subsection(s)\n", i, subsec_sizes[i]);
            }
        #endif

            // look for the next YAML section
            seek_sec++;
        } else {
            config_packets[index] = *in;
            index++;

        #ifdef CONFIG_LAYER_DEBUG
            Serial.printf("Received YAML configuration packet: (%u, %u)\n", sec_id, subsec_id);
        #endif

            // add one because subsections are zero-indexed
            if (subsec_id + 1 < subsec_sizes[sec_id]) {
                // if we haven't received all subsections, request the next one
                seek_subsec++;
            } else {
                // if all subsections have been received, request the next section
                seek_subsec = 0;
                seek_sec++;

                // or, if all sections have been received, configuration is complete
                // add one because sections are zero-indexed
                if (seek_sec + 1 > num_sec) {
                    configured = true;
                #ifdef CONFIG_LAYER_DEBUG
                    Serial.printf("YAML configuration complete\n");
                #endif
                }
            }

        }
    }

    // if configuration isn't complete, request the next packet
    if (!configured) {
        out_raw[0] = 0xff; // filler byte (needed for some reason)
        out_raw[1] = seek_sec;
        out_raw[2] = seek_subsec;
        out_raw[3] = 1; // set info bit

        // Serial.printf("Requesting YAML configuration packet: (%u, %u)\n", seek_sec, seek_subsec);
    }
}

void Config::fill_data(CommsPacket packets[MAX_CONFIG_PACKETS], uint8_t sizes[MAX_CONFIG_PACKETS]) {
    for (int i = 0; i < MAX_CONFIG_PACKETS; i++) {
        uint8_t id = packets[i].get_id();
        uint8_t subsec_id = *reinterpret_cast<uint8_t*>(packets[i].raw + 2);
        uint16_t sub_size = *reinterpret_cast<uint16_t*>(packets[i].raw + 6);

        if (subsec_id == 0) index = 0;

        Serial.printf("id: %d, subsec_id: %d, sub_size: %d\n", id, subsec_id, sub_size);
        Serial.println();

<<<<<<< HEAD
        if (id == yaml_section_id_mappings.at("motor_info")) {
=======
        if (id == yaml_section_id_mappings.at("robot")) {
            memcpy(&robot_id, packets[i].raw + 8, sub_size);
        }
        if (id == yaml_section_id_mappings.at("kinematics_p")) {
>>>>>>> 0658fc0e
            size_t linear_index = index / sizeof(float);
            size_t i1 = linear_index / (NUM_MOTORS);
            size_t i2 = linear_index % NUM_MOTORS;
            memcpy(&motor_info[i1][i2], packets[i].raw + 8, sub_size);
            index += sub_size;
        }

        if(id == yaml_section_id_mappings.at("sensor_info")){
            size_t linear_index = index / sizeof(float);
            size_t i1 = linear_index / (NUM_SENSORS);
            size_t i2 = linear_index % NUM_SENSORS;
            memcpy(&sensor_info[i1][i2], packets[i].raw + 8, sub_size);
            index += sub_size;
        }

        if(id == yaml_section_id_mappings.at("gains")){
            size_t linear_index = index / sizeof(float);
            size_t i1 = linear_index / (NUM_GAINS);
            size_t i2 = linear_index % NUM_GAINS;
            memcpy(&gains[i1][i2], packets[i].raw + 8, sub_size);
            index += sub_size;
        }
        if (id == yaml_section_id_mappings.at("gear_ratios")) {
            size_t linear_index = index / sizeof(float);
            size_t i1 = linear_index / (NUM_GAINS);
            size_t i2 = linear_index % NUM_GAINS;
            memcpy(&gear_ratios[i1][i2], packets[i].raw + 8, sub_size);
            index += sub_size;
        }

        if (id == yaml_section_id_mappings.at("reference_limits")) {
            size_t linear_index = index / sizeof(float);
            size_t i1 = linear_index / (STATE_LEN * 3 * 2);
            size_t i2 = (linear_index % (STATE_LEN * 3 * 2)) / (3 * 2);
            size_t i3 = (linear_index % (STATE_LEN * 3 * 2)) % (3 * 2);
            memcpy(&set_reference_limits[i1][i2][i3], packets[i].raw + 8, sub_size);
            index += sub_size;
        }
        if (id == yaml_section_id_mappings.at("controller_info")) {
            size_t linear_index = index / sizeof(float);
            size_t i1 = linear_index / (NUM_MOTORS);
            size_t i2 = linear_index % NUM_MOTORS;
            memcpy(&controller_info[i1][i2], packets[i].raw + 8, sub_size);
            index += sub_size;
        }
        if (id == yaml_section_id_mappings.at("governor_types")) {
            memcpy(governor_types, packets[i].raw + 8, sub_size);
        }
        if (id == yaml_section_id_mappings.at("estimator_info")) {
            size_t linear_index = index / sizeof(float);
            size_t i1 = linear_index / (STATE_LEN);
            size_t i2 = linear_index % STATE_LEN;
            memcpy(&estimator_info[i1][i2], packets[i].raw + 8, sub_size);
            index += sub_size;
        }
    }
}

bool ConfigLayer::sd_load() {
    // total size of /config.pack: MAX_CONFIG_PACKETS * (sizeof(CommsPacket) + 1)
    // num of packets * size of each packet == num of bytes for all packets
    const int config_byte_size = MAX_CONFIG_PACKETS * sizeof(CommsPacket);

    if (sdcard.open(CONFIG_PATH) != 0) return false;

    // grab ID from config (originally from hive). should match ID from ref system- if not, abort!!
    float received_id;
    sdcard.read((uint8_t*)(&received_id), sizeof(float));

    // checksum is passed by reference and written to for later reference
    uint64_t checksum;
    if (!config_SD_read_packets(checksum)) return false;

    sdcard.close();

    uint8_t* config_bytes = (uint8_t*)config_packets;
#ifdef CONFIG_LAYER_DEBUG
    Serial.printf("sd_load: computing checksum for stored config\n");
#endif
    // need combined checksum of config_bytes, subsec_sizes
    if ((sd_checksum64(config_bytes, config_byte_size) + sd_checksum64(subsec_sizes, MAX_CONFIG_PACKETS)) != checksum) {
        Serial.printf("Checksum for config file does not match stored config, requesting config from hive...\n");
        return false;
    }

    // fill_data fills a Config object using info from config_packets and subsec_sizes
    // we want to make sure requesting data from ref is reliable, so we load the config
    // if the ID from packets does not match ref, we need to get rid of the config- we use a temp config that we can throw out
    // set config = temp_config if IDs match
    Config temp_config;

    temp_config.fill_data(config_packets, subsec_sizes);

#ifndef CONFIG_OFF_ROBOT
    // id check with modulo 100 to account for red and blue teams. Blue is the id + 100. (ID == 101, 102, ...)
    if ((ref.ref_data.robot_performance.robot_ID % 100) != (int)received_id) {      
        Serial.printf("NOTICE: attempting to load firmware for different robot type! \n");
        Serial.printf("Current robot ID: %d\nStored config robot ID: %d\n", ref.ref_data.robot_performance.robot_ID, (int)received_id);
        Serial.println("Requesting config from hive...");
        return false;
    }
#endif

    config = temp_config;

    return true;
}

bool ConfigLayer::config_SD_read_packets(uint64_t& checksum) {
    // read checksum and each packet
    // grab first packet and checksum (kept separate in order to validate subsequent checksum values)
    if (sdcard.read((uint8_t*)(&checksum), sizeof(uint64_t)) != sizeof(uint64_t)) return false;
    if (sdcard.read((uint8_t*)(&config_packets[0]), sizeof(CommsPacket)) != sizeof(CommsPacket)) return false;
    // read remaining packets
    for (int i = 1; i < MAX_CONFIG_PACKETS; i++) {
        uint64_t temp_checksum;
        if (sdcard.read((uint8_t*)(&temp_checksum), sizeof(uint64_t)) != sizeof(uint64_t)) {
            Serial.printf("Unexpected mismatch in number of bytes read, requesting config from hive...\n");
            return false;
        }
        if (temp_checksum != checksum) {
            Serial.printf("Inconsistent data found in config file, requesting config from hive...\n");
            return false;
        }
        if (sdcard.read((uint8_t*)(&config_packets[i]), sizeof(CommsPacket)) != sizeof(CommsPacket)) {
            Serial.printf("Unexpected mismatch in number of bytes read, requesting config from hive...\n");
            return false;
        }
    }
    if (sdcard.read(subsec_sizes, MAX_CONFIG_PACKETS) != MAX_CONFIG_PACKETS) {
        Serial.printf("Unexpected mismatch in number of bytes read, requesting config from hive...\n");
        return false;
    }

    return true;
}

bool ConfigLayer::store_config() {
    // total size of /config.pack: MAX_CONFIG_PACKETS * (sizeof(CommsPacket) + 1)
    // num of packets * size of each packet == num of bytes for all packets
    const int config_byte_size = MAX_CONFIG_PACKETS * sizeof(CommsPacket);
    const char* config_path = "/config.pack";

    // initialize: erase config.pack if exists, reopen
    // check return values of everything!!!
    if (sdcard.exists(config_path)) {
        if (sdcard.rm(config_path) != 0) {
            if (!CONFIG_ERR_HANDLER(CONFIG_RM_FAIL)) return false;
        }
    }
    if (sdcard.touch(config_path) != 0) {
        if (!CONFIG_ERR_HANDLER(CONFIG_TOUCH_FAIL)) return false;
    }
    if (sdcard.open(config_path) != 0) {
        if (!CONFIG_ERR_HANDLER(CONFIG_OPEN_FAIL)) return false;
    }

    // calculate checksum on config packet array
#ifdef CONFIG_LAYER_DEBUG
    Serial.printf("store_config: computing checksum for received config\n");
#endif
    uint8_t* config_bytes = (uint8_t*)config_packets;
    uint64_t checksum = sd_checksum64(config_bytes, config_byte_size);
    checksum += sd_checksum64(subsec_sizes, MAX_CONFIG_PACKETS);

    // write robot id byte to ref data so it can be compared directly
    sdcard.write((uint8_t*)(&config.robot_id), sizeof(float));

    Serial.printf("Robot ID from config: %d\n", (int)config.robot_id);

    for (int i = 0; i < MAX_CONFIG_PACKETS; i++) {
        // write checksum once
        sdcard.write((uint8_t*)(&checksum), sizeof(uint64_t)); // reinterpret addr of checksum as byte array
        // write one packet
        sdcard.write((uint8_t*)(&config_packets[i]), sizeof(CommsPacket));
    }
    sdcard.write(subsec_sizes, MAX_CONFIG_PACKETS);

    sdcard.close();

    Serial.printf("Finished writing to SD\n");

    return true;
}

uint64_t ConfigLayer::sd_checksum64(uint8_t* arr, uint64_t n) {
    uint64_t out = 0;
    for (uint32_t i = 0; i < n; i++) {
        out += arr[i];
    }
#ifdef CONFIG_LAYER_DEBUG
    Serial.printf("sd_checksum64: returned %x\n", out);
#endif
    return out;
}

bool ConfigLayer::CONFIG_ERR_HANDLER(int err_code) {
    // vars that may be used by err handler procedures
    uint32_t prev_time, delta_time;

    // make sure that every error case returns a value!
    switch (err_code) {
    case CONFIG_RM_FAIL:
        Serial.println("CONFIG_ERROR::config failed to remove /config.pack from SD");
        return false;

    case CONFIG_TOUCH_FAIL:
        Serial.println("CONFIG_ERROR::config failed to create /config.pack on SD");
        return false;

    case CONFIG_OPEN_FAIL:
        Serial.println("CONFIG_ERROR::config failed to open /config.pack from SD");
        return false;

    case CONFIG_ID_MISMATCH:
        prev_time = millis();
        delta_time = millis() - prev_time;
        while (1) {
            if (delta_time >= 2000) {
                Serial.println("CONFIG_ERROR::config from comms does not match from ref system!!");
                Serial.println("Check robot_id.cfg and robot ID on ref system for inconsistency");
                prev_time = millis();
            }
            delta_time = millis() - prev_time;
        }
        return false;

    default:
        // default case, in the event that invalid err_code passed
        Serial.printf("CONFIG_ERR_HANDLER::invalid err_code (%d) passed\n", err_code);
        return false;
    }

}<|MERGE_RESOLUTION|>--- conflicted
+++ resolved
@@ -156,14 +156,8 @@
         Serial.printf("id: %d, subsec_id: %d, sub_size: %d\n", id, subsec_id, sub_size);
         Serial.println();
 
-<<<<<<< HEAD
         if (id == yaml_section_id_mappings.at("motor_info")) {
-=======
-        if (id == yaml_section_id_mappings.at("robot")) {
-            memcpy(&robot_id, packets[i].raw + 8, sub_size);
-        }
-        if (id == yaml_section_id_mappings.at("kinematics_p")) {
->>>>>>> 0658fc0e
+
             size_t linear_index = index / sizeof(float);
             size_t i1 = linear_index / (NUM_MOTORS);
             size_t i2 = linear_index % NUM_MOTORS;
