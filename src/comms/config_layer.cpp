--- conflicted
+++ resolved
@@ -305,9 +305,6 @@
     }
 }
 
-<<<<<<< HEAD
-
-=======
 void Config::print() const {
     Serial.printf("Config:\n");
     Serial.printf("Robot ID: %.3f\n", robot);
@@ -375,7 +372,6 @@
         Serial.println();
     }
 }
->>>>>>> d8f6e314
 
 bool ConfigLayer::sd_load() {
     // total size of /config.pack: MAX_CONFIG_PACKETS * (sizeof(CommsPacket) + 1)
