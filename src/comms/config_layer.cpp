--- conflicted
+++ resolved
@@ -1,27 +1,13 @@
 #include "config_layer.hpp"
 
 /// @brief This resets the whole processor and kicks it back to program entry (teensy4/startup.c)
-<<<<<<< HEAD
-/// @param void void
-=======
 /// @param void specify no arguments (needed in C)
->>>>>>> 07fd9bb5
 /// @note Dont abuse this function, it is not to be used lightly
 extern "C" void reset_teensy(void) {
     // Register information found in the NXP IM.XRT 1060 reference manual
 	SRC_GPR5 = 0x0BAD00F1;
     // Register information found in the Arm-v7-m reference manual
 	SCB_AIRCR = 0x05FA0004;
-<<<<<<< HEAD
-    // loop go brr
-	while (1);
-}
-
-const Config* const ConfigLayer::configure(HIDLayer* comms) {
-    // attempt SD card load
-    config_SD_init(comms);
-    if (configured) return &config;
-=======
     // loop to catch execution while the reset occurs
 	while (1);
 }
@@ -32,7 +18,6 @@
         config_SD_init(comms);
         if (configured) return &config;
     }
->>>>>>> 07fd9bb5
 
     // if no config on SD, then await transmission
     // grab and process all config packets until finished
@@ -94,22 +79,6 @@
         comms->ping();
     }
 
-    // blink 4 times quickly to show that we received a config packet finished processing it
-    for (int i = 0; i < 8; i++) {
-        digitalToggle(13);
-        delay(100);
-    }
-
-    // get the outgoing packet and set it to 0
-    CommsPacket* outgoing = comms->get_outgoing_packet();
-    memset(outgoing->raw, 0, sizeof(outgoing->raw));
-
-    // Hive marks the config process as done once teensy sends a packet with info_bit == 0
-    // Hive then sends a packet back with info_bit == 0 as well, so ping until we get a non-config back
-    while (comms->get_incoming_packet()->raw[3] == 1) {
-        comms->ping();
-    }
-
     return &config;
 }
 
@@ -122,7 +91,6 @@
     seek_subsec = 0;
     index = 0;
     
-<<<<<<< HEAD
     // start the "normal" config process
     #ifndef CONFIG_OFF_ROBOT
     uint32_t prev_time = millis();
@@ -171,10 +139,6 @@
         digitalToggle(13);
         delay(100);
     }
-=======
-    // perform a normal config, but dont try to load from the config, just process and store
-    configure(comms, false);
->>>>>>> 07fd9bb5
 
     // issue the reboot call
     reset_teensy();
