#include "estimator_manager.hpp"

EstimatorManager::EstimatorManager(CANData* data, Config c_data) {
    pinMode(YAW_BUFF_CS, OUTPUT);
    pinMode(PITCH_BUFF_CS, OUTPUT);
    pinMode(ICM_CS, OUTPUT);

    digitalWrite(YAW_BUFF_CS, HIGH);
    digitalWrite(PITCH_BUFF_CS, HIGH);
    digitalWrite(ICM_CS, HIGH);

    Serial.println("Starting SPI");
    SPI.begin();
    Serial.println("SPI Started");

    //buff enc loop
    for(int i = 0;i < c_data.num_sensors[0];i++){
        //yaw buff enc - 1 is the same value as the pitch enc
        buff_sensors[i].init(YAW_BUFF_CS-i);
    }
    //imu loop
    for(int i = 0;i < c_data.num_sensors[1];i++){
        icm_sensors[i].init(icm_sensors[i].CommunicationProtocol::SPI);
        icm_sensors[i].set_gyro_range(4000);
    }
    //rev enc loop
    for(int i = 0;i < c_data.num_sensors[2];i++){
        rev_sensors[i].init(REV_ENC_PIN1+i,true);
    }
    //time of flight sensor loop
    for(int i = 0;i < c_data.num_sensors[3];i++){
        tof_sensors[i].init();
    }

    can_data = data;
    config_data = c_data;
}

void EstimatorManager::init_estimator(int estimator_id, int num_states) {
    switch (estimator_id) {
<<<<<<< HEAD
    case 1: 
        estimators[num_estimators] = new GimbalEstimator(config_data,&rev_sensors[0],&rev_sensors[1],&rev_sensors[2], &buff_sensors[0], &buff_sensors[1], &icm_sensors[0], can_data, num_states);
=======
    case 1: // Gimbal Estimator
        float values_gimbal[13];
        values_gimbal[0] = -0.1;       // yaw encoder offset
        values_gimbal[1] = -2.203;       // pitch encoder offset
        values_gimbal[2] = 0;       // default yaw starting angle (starting point for imu integration)
        values_gimbal[3] = 1.91986; // default pitch starting angle (starting point for imu integration)
        values_gimbal[4] = 0;       // default roll starting angle (starting point for imu integration)
        values_gimbal[5] = 0;       // default chassis pitch angle
        // Stable gravity vector {x,y,z}
        values_gimbal[6] = -0.05664;  // x
        values_gimbal[7] = 2.057767;  // y
        values_gimbal[8] = 5.544132; // z
        values_gimbal[9] = 1.91986;   // Pitch angle at given gravity vector
        values_gimbal[10] = 0.034925; // odom wheel radius
        values_gimbal[11] = .08035; // odom wheel offset x
        values_gimbal[12] = .08035; // odom wheel offset y
        estimators[0] = new GimbalEstimator(values_gimbal,&rev_sensors[0],&rev_sensors[1],&rev_sensors[2], &buff_sensors[0], &buff_sensors[1], &icm_sensors[0], can_data, num_states);
>>>>>>> 431965c8
        break;
    case 2:
        estimators[num_estimators] = new FlyWheelEstimator(can_data, num_states);
        break;
    case 3:
        estimators[num_estimators] = new FeederEstimator(can_data, num_states);
        break;
    case 4:
        estimators[num_estimators] = new LocalEstimator(can_data, num_states);
        break;
    case 5:
        estimators[num_estimators] = new SwitcherEstimator(config_data, can_data, &tof_sensors[0],num_states);
        break;
    default:
        break;
    }

    num_estimators++;
}

void EstimatorManager::step(float macro_outputs[STATE_LEN][3], float micro_outputs[NUM_MOTORS][MICRO_STATE_LEN]) {
    // clear output
    clear_outputs(macro_outputs, micro_outputs);

    // for(int i = 0; i < NUM_ESTIMATORS; i++){
    //     for(int j = 0; j < 9; j++){
    //         Serial.print(applied_states[i][j]);
    //         Serial.print("\t");
    //     }
    //     Serial.println();
    // }

    // Serial.printf("Num estimators: %d\n", num_estimators);
    for (int i = 0; i < num_estimators; i++) {
        int num_states = estimators[i]->get_num_states();
        float macro_states[STATE_LEN][3] = { 0 };
        float micro_states[NUM_MOTORS][MICRO_STATE_LEN] = { 0 };

        // memset(micro_states, 0, NUM_MOTORS*MICRO_STATE_LEN * 4);
        if (!estimators[i]->micro_estimator) {
            estimators[i]->step_states(macro_states);
            for (int j = 0; j < num_states; j++) {
                for (int k = 0; k < 3; k++)
                    macro_outputs[applied_states[i][j]][k] = macro_outputs[applied_states[i][j]][k] + macro_states[j][k];
            }
        } else {
            estimators[i]->step_states(micro_states);
            // Serial.println(micro_states[9][0]);
            for (int j = 0; j < num_states; j++) {
                for (int k = 0; k < MICRO_STATE_LEN; k++) {
                    micro_outputs[applied_states[i][j]][k] = micro_outputs[applied_states[i][j]][k] + micro_states[j][k];
                }
            }
        }
    }
}

void EstimatorManager::clear_outputs(float macro_outputs[STATE_LEN][3], float micro_outputs[NUM_MOTORS][MICRO_STATE_LEN]) {
    for (int i = 0; i < STATE_LEN; i++) {
        for (int j = 0; j < 3; j++) {
            macro_outputs[i][j] = 0;
        }
    }
    for (int i = 0; i < NUM_MOTORS; i++) {
        for (int j = 0; j < MICRO_STATE_LEN; j++) {
            micro_outputs[i][j] = 0;
        }
    }
}

void EstimatorManager::assign_states(float as[NUM_ESTIMATORS][STATE_LEN]) {
    for (int i = 0; i < NUM_ESTIMATORS; i++) {
        for (int j = 0; j < STATE_LEN; j++) {
            applied_states[i][j] = (int) as[i][j];
        }
    }
}

void EstimatorManager::read_sensors() {
    buff_sensors[0].read();
    buff_sensors[1].read();
    icm_sensors[0].read();
    rev_sensors[0].read();
    rev_sensors[1].read();
    rev_sensors[2].read();
}

void EstimatorManager::calibrate_imus() {
    Serial.println("Calibrating IMU's...");
    float sum_x = 0;
    float sum_y = 0;
    float sum_z = 0;

    float sum_accel_x = 0;
    float sum_accel_y = 0;
    float sum_accel_z = 0;
    
    for (int i = 0; i < NUM_IMU_CALIBRATION; i++) {
        icm_sensors[0].read();
        sum_x += icm_sensors[0].get_gyro_X();
        sum_y += icm_sensors[0].get_gyro_Y();
        sum_z += icm_sensors[0].get_gyro_Z();

        sum_accel_x += icm_sensors[0].get_accel_X();
        sum_accel_y += icm_sensors[0].get_accel_Y();
        sum_accel_z += icm_sensors[0].get_accel_Z();
    }

    Serial.printf("Calibrated offsets: %f, %f, %f", sum_x / NUM_IMU_CALIBRATION, sum_y / NUM_IMU_CALIBRATION, sum_z / NUM_IMU_CALIBRATION);
    Serial.println();
    icm_sensors[0].set_offsets(sum_x / NUM_IMU_CALIBRATION, sum_y / NUM_IMU_CALIBRATION, sum_z / NUM_IMU_CALIBRATION);
}


EstimatorManager::~EstimatorManager() {
    Serial.println("Ending SPI");
    SPI.end();
    Serial.println("SPI Ended");

    for (int i = 0; i < STATE_LEN; i++) {
        if (estimators[i] == nullptr)
            continue;
        delete estimators[i];
    }
}<|MERGE_RESOLUTION|>--- conflicted
+++ resolved
@@ -38,29 +38,10 @@
 
 void EstimatorManager::init_estimator(int estimator_id, int num_states) {
     switch (estimator_id) {
-<<<<<<< HEAD
     case 1: 
         estimators[num_estimators] = new GimbalEstimator(config_data,&rev_sensors[0],&rev_sensors[1],&rev_sensors[2], &buff_sensors[0], &buff_sensors[1], &icm_sensors[0], can_data, num_states);
-=======
-    case 1: // Gimbal Estimator
-        float values_gimbal[13];
-        values_gimbal[0] = -0.1;       // yaw encoder offset
-        values_gimbal[1] = -2.203;       // pitch encoder offset
-        values_gimbal[2] = 0;       // default yaw starting angle (starting point for imu integration)
-        values_gimbal[3] = 1.91986; // default pitch starting angle (starting point for imu integration)
-        values_gimbal[4] = 0;       // default roll starting angle (starting point for imu integration)
-        values_gimbal[5] = 0;       // default chassis pitch angle
-        // Stable gravity vector {x,y,z}
-        values_gimbal[6] = -0.05664;  // x
-        values_gimbal[7] = 2.057767;  // y
-        values_gimbal[8] = 5.544132; // z
-        values_gimbal[9] = 1.91986;   // Pitch angle at given gravity vector
-        values_gimbal[10] = 0.034925; // odom wheel radius
-        values_gimbal[11] = .08035; // odom wheel offset x
-        values_gimbal[12] = .08035; // odom wheel offset y
-        estimators[0] = new GimbalEstimator(values_gimbal,&rev_sensors[0],&rev_sensors[1],&rev_sensors[2], &buff_sensors[0], &buff_sensors[1], &icm_sensors[0], can_data, num_states);
->>>>>>> 431965c8
         break;
+
     case 2:
         estimators[num_estimators] = new FlyWheelEstimator(can_data, num_states);
         break;
