--- conflicted
+++ resolved
@@ -17,7 +17,6 @@
     // set can and config data pointers
     can_data = _can_data;
     config_data = _config_data;
-<<<<<<< HEAD
     sensor_manager = _sensor_manager;
     // if (!config_data) Serial.println("CONFIG DATA IS NULL!!!!!");
 
@@ -66,67 +65,12 @@
     // // create and initialize the estimators
     // for (int i = 0; i < NUM_ESTIMATORS; i++) {
     //     int id = config_data->estimator_info[i][0];
-    //     Serial.printf("Init Estimator %d\n", id);
+    //     // Serial.printf("Init Estimator %d\n", id);
 
     //     if (id != -1) {
     //         init_estimator(id);
     //     }
     // }
-=======
-    if (!config_data) Serial.println("CONFIG DATA IS NULL!!!!!");
-
-    for(int i = 0; i < NUM_SENSORS; i++){
-        int type = config_data->sensor_info[i][0];
-        if(type != -1){
-            num_sensors[type]++;
-        }
-    }
-
-    // configure pins for the encoders
-    for (int i = 0;i < num_sensors[0];i++) {
-        pinMode(config_data->sensor_info[i][1], OUTPUT);
-        digitalWrite(config_data->sensor_info[i][1], HIGH);
-    }
-
-    // configure pins for the ICM
-    pinMode(ICM_CS, OUTPUT);
-    digitalWrite(ICM_CS, HIGH);
-
-    // start SPI
-    Serial.println("Starting SPI");
-    SPI.begin();
-
-    // initialize buff encoders
-    for (int i = 0;i < num_sensors[0];i++) {
-        buff_encoders[i].init(config_data->sensor_info[i][1]);
-    }
-
-    // initialize ICMs
-    for (int i = 0; i < num_sensors[2];i++) {
-        icm_sensors[i].init(icm_sensors[i].CommunicationProtocol::SPI);
-        icm_sensors[i].set_gyro_range(4000);
-    }
-
-    // initialize rev encoders
-    for (int i = 0;i < num_sensors[1];i++) {
-        rev_sensors[i].init(REV_ENC_PIN1 + i, true);
-    }
-
-    // initialize TOFs
-    for (int i = 0;i < num_sensors[3];i++) {
-        tof_sensors[i].init();
-    }
-
-    // create and initialize the estimators
-    for (int i = 0; i < NUM_ESTIMATORS; i++) {
-        int id = config_data->estimator_info[i][0];
-        // Serial.printf("Init Estimator %d\n", id);
-
-        if (id != -1) {
-            init_estimator(id);
-        }
-    }
->>>>>>> 07fd9bb5
 
     // calibrate the IMUs
     // calibrate_imus();
