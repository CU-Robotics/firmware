#include "control.hpp"

void Control::init_controller(uint8_t can_id, uint8_t motor_id, int controller_type) {
    int index = ((can_id-1)*NUM_MOTORS_PER_BUS) + (motor_id-1);

    switch (controller_type) {
        case 0:
            controllers[index] = new NullController();
            break;
        default:
            controllers[index] = new NullController();
            break;
    }
}

void Control::step(float dt, float reference[STATE_LEN][3], float estimate[STATE_LEN][3], float kinematics[NUM_MOTORS][STATE_LEN], float outputs[NUM_MOTORS]) {
    // Iterate through motors
    for (int m = 0; m < NUM_MOTORS; m++) {
        Controller controller = controllers[m];
        float output = 0;
<<<<<<< HEAD
        for (int s = 0; s < STATE_LEN; s++) {
            if (kinematics[m][s] == 0) continue;
            output += controller.step(dt, reference[s], estimate[s]) * kinematics[m][s];
=======
        for (int j = 0; j < STATE_LEN; j++) {
            if (kinematics[m][j] == 0) continue;
            output += controller.step(reference[j], estimate[j]) * kinematics[m][j];
>>>>>>> c8bb38f9
        }
        this->output[m] = output;
    }
    memcpy(this->output, outputs, NUM_MOTORS * sizeof(float));
}<|MERGE_RESOLUTION|>--- conflicted
+++ resolved
@@ -18,15 +18,9 @@
     for (int m = 0; m < NUM_MOTORS; m++) {
         Controller controller = controllers[m];
         float output = 0;
-<<<<<<< HEAD
-        for (int s = 0; s < STATE_LEN; s++) {
-            if (kinematics[m][s] == 0) continue;
-            output += controller.step(dt, reference[s], estimate[s]) * kinematics[m][s];
-=======
         for (int j = 0; j < STATE_LEN; j++) {
             if (kinematics[m][j] == 0) continue;
             output += controller.step(reference[j], estimate[j]) * kinematics[m][j];
->>>>>>> c8bb38f9
         }
         this->output[m] = output;
     }
