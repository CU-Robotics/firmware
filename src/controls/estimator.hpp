#ifndef ESTIMATORS_H
#define ESTIMATORS_H

#include "sensors/can/can_manager.hpp"
#include "state.hpp"
#include "sensors/RefSystem.hpp"
#include "comms/config_layer.hpp"
<<<<<<< HEAD
=======

#include "sensors/buff_encoder.hpp"
#include "sensors/rev_encoder.hpp"
#include "sensors/ICM20649.hpp"
#include "sensors/TOFSensor.hpp"
>>>>>>> 71335aab

#include "sensors/buff_encoder.hpp"
#include "sensors/rev_encoder.hpp"
#include "sensors/ICM20649.hpp"
#include "sensors/TOFSensor.hpp"
#include "sensors/SensorManager.hpp"


/// @brief Parent estimator struct. All estimators should inherit from this.
struct Estimator {
public:
    Estimator() { };

    virtual ~Estimator() { };

    /// @brief step the current state(s) and update the estimate array accordingly
    /// @param outputs estimated state array to update with certain estimated states
    /// @param curr_state current state array to update with new state
    /// @param override true if we want to override the current state with the new state
    virtual void step_states(float outputs[STATE_LEN][3], float curr_state[STATE_LEN][3], int override) = 0;

    /// @brief bool that indicates if the estimator is a micro or macro estimator
    bool micro_estimator = false;

protected:
    ///@brief create a timer object for each estimator
    Timer time;

    /// @brief Computes the magnitude of a vector given length n
    /// @param a Vector to compute the magnitude of
    /// @param n Length of Vector a
    /// @return returns the magnitude of a
    float __magnitude(float* a, int n) {
        float square_sum = 0;
        for (int i = 0; i < n; i++) {
            square_sum += pow(a[i], 2);
        }
        square_sum = sqrt(square_sum);
        return square_sum;
    }

    /// @brief Computes the dot product of 2 vectors with a given length (nx1)
    /// @param a Vector A
    /// @param b Vector B
    /// @param n Length of A and B (must be the same length)
    /// @return returns Dot product solution (scalar)
    float __vectorProduct(float* a, float* b, int n) {
        float product = 0;
        for (int i = 0; i < n; i++) {
            product += a[i] * b[i];
        }
        return product;
    }

    /// @brief Computes the cross product of 2 given vectors of length 3
    /// @param v_A Vector A (3x1)
    /// @param v_B Vector B (3x1)
    /// @param output Cross product output vector (3x1)
    void __crossProduct(float v_A[ ], float v_B[ ], float output[ ]) {
        output[0] = v_A[1] * v_B[2] - v_A[2] * v_B[1];
        output[1] = -(v_A[0] * v_B[2] - v_A[2] * v_B[0]);
        output[2] = v_A[0] * v_B[1] - v_A[1] * v_B[0];
    }

    /// @brief Rotates input_vector around the given unit_vector by theta radians
    /// @param unit_vector Vector to rotate around
    /// @param input_vector Vector to be rotated
    /// @param theta Angle to rotate (Rad)
    /// @param output New rotated vector
    void __rotateVector3D(float unit_vector[ ], float input_vector[ ], float theta, float output[ ]) {
        float unit_cross_input[3];
        __crossProduct(unit_vector, input_vector, unit_cross_input);
        output[0] = (input_vector[0] * cos(theta)) + (unit_cross_input[0] * sin(theta)) + (unit_vector[0] * __vectorProduct(unit_vector, input_vector, 3) * (1 - cos(theta)));
        output[1] = (input_vector[1] * cos(theta)) + (unit_cross_input[1] * sin(theta)) + (unit_vector[1] * __vectorProduct(unit_vector, input_vector, 3) * (1 - cos(theta)));
        output[2] = (input_vector[2] * cos(theta)) + (unit_cross_input[2] * sin(theta)) + (unit_vector[2] * __vectorProduct(unit_vector, input_vector, 3) * (1 - cos(theta)));
    }

    /// @brief This functions finds the determinant of a 3x3 Matrix
    ///@param mat matrix to find determinant of
    ///@return calculated determinant
    float determinantOfMatrix(float mat[3][3]) {
        float ans;
        ans = mat[0][0] * (mat[1][1] * mat[2][2] - mat[2][1] * mat[1][2]) - mat[0][1] * (mat[1][0] * mat[2][2] - mat[1][2] * mat[2][0]) + mat[0][2] * (mat[1][0] * mat[2][1] - mat[1][1] * mat[2][0]);
        return ans;
    }

    /// @brief This function finds the solution of a 3x3 system of linear equations using cramer's rule.
    /// @param coeff 3x3 coeff matrix for the system with 3x1 solution matrix added to the end
    /// @param output 3x1 Array for the solutions
    void solveSystem(float coeff[3][4], float output[3]) {
        // Matrix d using coeff as given in cramer's rule
        float d[3][3] = {
            {coeff[0][0], coeff[0][1], coeff[0][2]},
            {coeff[1][0], coeff[1][1], coeff[1][2]},
            {coeff[2][0], coeff[2][1], coeff[2][2]}
        };
        // Matrix d1 using coeff as given in cramer's rule
        float d1[3][3] = {
            {coeff[0][3], coeff[0][1], coeff[0][2]},
            {coeff[1][3], coeff[1][1], coeff[1][2]},
            {coeff[2][3], coeff[2][1], coeff[2][2]},
        };
        // Matrix d2 using coeff as given in cramer's rule
        float d2[3][3] = {
            {coeff[0][0], coeff[0][3], coeff[0][2]},
            {coeff[1][0], coeff[1][3], coeff[1][2]},
            {coeff[2][0], coeff[2][3], coeff[2][2]},
        };
        // Matrix d3 using coeff as given in cramer's rule
        float d3[3][3] = {
            {coeff[0][0], coeff[0][1], coeff[0][3]},
            {coeff[1][0], coeff[1][1], coeff[1][3]},
            {coeff[2][0], coeff[2][1], coeff[2][3]},
        };

        // Calculating Determinant of Matrices d, d1, d2, d3
        float D = determinantOfMatrix(d);
        float D1 = determinantOfMatrix(d1);
        float D2 = determinantOfMatrix(d2);
        float D3 = determinantOfMatrix(d3);

        // Case 1
        if (D != 0) {
            // Coeff have a unique solution
            output[0] = D1 / D;
            output[1] = D2 / D;
            output[2] = D3 / D;
        }
        // Case 2
        else {
            if (D1 == 0 && D2 == 0 && D3 == 0) {
                output[0] = 0;
                output[1] = 0;
                output[2] = 0;
            } else if (D1 != 0 || D2 != 0 || D3 != 0) {
                output[0] = 0;
                output[1] = 0;
                output[2] = 0;
            }
        }
    }
};

/// @brief Estimate the yaw, pitch, and chassis heading
struct GimbalEstimator : public Estimator {
private:
    /// @brief yaw encoder offset for 0 radians
    float YAW_ENCODER_OFFSET; // input variables
    /// @brief yaw encoder offset for 0 radians
    float PITCH_ENCODER_OFFSET;
    /// @brief calculated pitch angle
    float pitch_angle;
    /// @brief calculated yaw angle
    float yaw_angle;
    /// @brief calculated roll angle
    float roll_angle;
    /// @brief calculated chassis angle
    float chassis_angle;

    /// @brief yaw imu vector
    float imu_yaw_axis_vector[3];

    /// @brief pitch imu vector
    float imu_pitch_axis_vector[3];

    /// @brief gravity pitch angle
    float starting_pitch_angle;
    /// @brief yaw axis in spherical coords
    float yaw_axis_spherical[3];

    /// @brief pitch axis in spherical coords
    float pitch_axis_spherical[3];

    /// @brief roll axis in spherical coords
    float roll_axis_spherical[3];

    /// @brief yaw axis unit vector
    float yaw_axis_unitvector[3];

    /// @brief pitch axis unit vector
    float pitch_axis_unitvector[3];

    /// @brief roll axis unit vector
    float roll_axis_unitvector[3];

    /// @brief global relative yaw
    float yaw_axis_global[3];

    /// @brief global relative pitch
    float pitch_axis_global[3];

    /// @brief global relative roll
    float roll_axis_global[3];
    /// @brief current calculated yaw velocity
    float current_yaw_velocity = 0;
    /// @brief previous calculated yaw velocity
    float previous_yaw_velocity = 0;
    /// @brief current calculated pitch velocity
    float current_pitch_velocity = 0;
    /// @brief previous calculated pitch velocity
    float previous_pitch_velocity = 0;
    /// @brief current calculated roll velocity
    float current_roll_velocity = 0;
    /// @brief previous calculated roll velocity
    float previous_roll_velocity = 0;
    /// @brief global relative yaw velocity
    float global_yaw_velocity = 0;
    /// @brief global relative roll velocity
    float global_roll_velocity = 0;
    /// @brief global relative pitch velocity
    float global_pitch_velocity = 0;
    /// @brief global pitch angle
    float global_pitch_angle = 1.92;
    /// @brief global yaw angle
    float global_yaw_angle = 0;
    /// @brief global roll angle
    float global_roll_angle = 0;
    /// @brief current rev encoder raw value
    float curr_rev_raw[3] = { 0 };

    /// @brief previous rev encoder raw value
    float prev_rev_raw[3] = { 0 };

    /// @brief total meters travelled by each odom wheel
    float total_odom_pos[3] = { 0 };

    /// @brief rev encoder difference
    float rev_diff[3] = { 0 };

    /// @brief odom pos difference
    float odom_pos_diff[3] = { 0 };
    /// @brief previous chassis angle
    float prev_chassis_angle = 0;
    /// @brief odom pod offset from the center of the robot
    float odom_axis_offset_x;
    /// @brief odom pod offset from the center of the robot
    float odom_axis_offset_y;
    /// @brief odom pod angle offset radians
    float odom_angle_offset = 0.1745; // 10 degrees
    // float odom_angle_offset = 0;
    /// @brief odom wheel radius
    float odom_wheel_radius;
    /// @brief initial chassis angle
    float initial_chassis_angle = 0;
    /// @brief counts one time to set the starting chassis angle
    int count1 = 0;
    /// @brief delta time
    float dt = 0;

    /// @brief buff encoder on the yaw
    BuffEncoder* buff_enc_yaw;
    /// @brief buff encoder on the pitch
    BuffEncoder* buff_enc_pitch;
    /// @brief Odom encoder values
    RevEncoder* rev_enc[3];
    /// @brief can pointer from EstimatorManager
    CANManager* can;
    /// @brief icm imu
    ICM20649* icm_imu;

    /// @brief position estimate to store position after integrating used for chassis odometry
    float pos_estimate[3] = { 0,0,0 };

    /// @brief previous pose to store the previous pose for chassis odometry
    float previous_pos[3] = { 0,0,0 };

public:
    /// @brief estimate the state of the gimbal
    /// @param config_data inputted sensor values from khadas yaml
<<<<<<< HEAD
    /// @param sensor_manager sensor manager object 
    /// @param data can data from Estimator Manager
    GimbalEstimator(Config config_data, SensorManager* sensor_manager, CANManager* can);
  
=======
    /// @param r1 rev encoder 1
    /// @param r2 rev encoder 2
    /// @param r3 rev encoder 3
    /// @param b1 buff encoder 1
    /// @param b2 buff encoder 2
    /// @param imu icm encoder
    /// @param can can from Estimator Manager
    GimbalEstimator(Config config_data, RevEncoder* r1, RevEncoder* r2, RevEncoder* r3, BuffEncoder* b1, BuffEncoder* b2, ICM20649* imu, CANManager* can);

    ~GimbalEstimator() { };

>>>>>>> 71335aab
    /// @brief calculate estimated states and add to output array
    /// @param output output array to add estimated states to
    /// @param curr_state current state array to update with new state
    /// @param override true if we want to override the current state with the new state
    void step_states(float output[STATE_LEN][3], float curr_state[STATE_LEN][3], int override) override;
};

/// @brief Estimate the yaw, pitch, and chassis heading
struct GimbalEstimatorNoOdom : public Estimator {
private:
    /// @brief yaw encoder offset for 0 radians
    float YAW_ENCODER_OFFSET; // input variables
    /// @brief yaw encoder offset for 0 radians
    float PITCH_ENCODER_OFFSET;
    /// @brief calculated pitch angle
    float pitch_angle;
    /// @brief calculated yaw angle
    float yaw_angle;
    /// @brief calculated roll angle
    float roll_angle;
    /// @brief calculated chassis angle
    float chassis_angle;

    /// @brief yaw imu vector
    float imu_yaw_axis_vector[3];

    /// @brief pitch imu vector
    float imu_pitch_axis_vector[3];

    /// @brief gravity pitch angle
    float starting_pitch_angle;
    /// @brief yaw axis in spherical coords
    float yaw_axis_spherical[3];

    /// @brief pitch axis in spherical coords
    float pitch_axis_spherical[3];

    /// @brief roll axis in spherical coords
    float roll_axis_spherical[3];

    /// @brief yaw axis unit vector
    float yaw_axis_unitvector[3];

    /// @brief pitch axis unit vector
    float pitch_axis_unitvector[3];

    /// @brief roll axis unit vector
    float roll_axis_unitvector[3];

    /// @brief global relative yaw
    float yaw_axis_global[3];

    /// @brief global relative pitch
    float pitch_axis_global[3];

    /// @brief global relative roll
    float roll_axis_global[3];
    /// @brief current calculated yaw velocity
    float current_yaw_velocity = 0;
    /// @brief previous calculated yaw velocity
    float previous_yaw_velocity = 0;
    /// @brief current calculated pitch velocity
    float current_pitch_velocity = 0;
    /// @brief previous calculated pitch velocity
    float previous_pitch_velocity = 0;
    /// @brief current calculated roll velocity
    float current_roll_velocity = 0;
    /// @brief previous calculated roll velocity
    float previous_roll_velocity = 0;
    /// @brief global relative yaw velocity
    float global_yaw_velocity = 0;
    /// @brief global relative roll velocity
    float global_roll_velocity = 0;
    /// @brief global relative pitch velocity
    float global_pitch_velocity = 0;
    /// @brief global pitch angle
    float global_pitch_angle = 1.92;
    /// @brief global yaw angle
    float global_yaw_angle = 0;
    /// @brief global roll angle
    float global_roll_angle = 0;
    /// @brief current rev encoder raw value
    float curr_rev_raw[3] = { 0 };

    /// @brief previous rev encoder raw value
    float prev_rev_raw[3] = { 0 };

    /// @brief total meters travelled by each odom wheel
    float total_odom_pos[3] = { 0 };

    /// @brief rev encoder difference
    float rev_diff[3] = { 0 };

    /// @brief odom pos difference
    float odom_pos_diff[3] = { 0 };
    /// @brief previous chassis angle
    float prev_chassis_angle = 0;
    /// @brief odom pod offset from the center of the robot
    float odom_axis_offset_x;
    /// @brief odom pod offset from the center of the robot
    float odom_axis_offset_y;
    /// @brief odom pod angle offset radians
    float odom_angle_offset = 0.1745; // 10 degrees
    // float odom_angle_offset = 0;
    /// @brief odom wheel radius
    float odom_wheel_radius;
    /// @brief initial chassis angle
    float initial_chassis_angle = 0;
    /// @brief counts one time to set the starting chassis angle
    int count1 = 0;
    /// @brief delta time
    float dt = 0;

    /// @brief buff encoder on the yaw
    BuffEncoder* buff_enc_yaw;
    /// @brief buff encoder on the pitch
    BuffEncoder* buff_enc_pitch;

    /// @brief can pointer from EstimatorManager
    CANManager* can;
    /// @brief icm imu
    ICM20649* icm_imu;

    /// @brief position estimate to store position after integrating used for chassis odometry
    float pos_estimate[3] = { 0,0,0 };

public:
    /// @brief estimate the state of the gimbal
    /// @param config_data inputted sensor values from khadas yaml
<<<<<<< HEAD
    /// @param sensor_manager sensor manager object 
    /// @param can can from Estimator Manager
    GimbalEstimatorNoOdom(Config config_data, SensorManager* sensor_manager, CANManager* can);
=======
    /// @param b1 buff encoder 1
    /// @param b2 buff encoder 2
    /// @param imu icm encoder
    /// @param can can from Estimator Manager
    GimbalEstimatorNoOdom(Config config_data, BuffEncoder* b1, BuffEncoder* b2, ICM20649* imu, CANManager* can);

    GimbalEstimatorNoOdom() { };
>>>>>>> 71335aab

    /// @brief calculate estimated states and add to output array
    /// @param output output array to add estimated states to
    /// @param curr_state current state of the system
    /// @param override override the current state
    void step_states(float output[STATE_LEN][3], float curr_state[STATE_LEN][3], int override) override;
};

/// @brief Estimate the state of the flywheels as meters/second of balls exiting the barrel.
struct FlyWheelEstimator : public Estimator {
private:
    /// @brief can pointer from EstimatorManager
    CANManager* can;
    /// @brief calculated flywheel state from ref
    float projectile_speed_ref;

    /// @brief calculated flywheel state from can
    float linear_velocity;
    /// @brief can weight for weighted average
    float can_weight = 1;

    /// @brief ref weight for weighted average
    float ref_weight = 0;

public:
    /// @brief make new flywheel estimator and set can data pointer and num states
    /// @param can can pointer from EstimatorManager
    FlyWheelEstimator(CANManager* can);

    ~FlyWheelEstimator() { };

    /// @brief generate estimated states and replace in output array
    /// @param output array to be updated with the calculated states
    /// @param curr_state current state of the flywheel
    /// @param override override flag
    void step_states(float output[STATE_LEN][3], float curr_state[STATE_LEN][3], int override);
};

/// @brief Estimate the state of the feeder in balls/s
struct FeederEstimator : public Estimator {
private:
    /// @brief can pointer from EstimatorManager
    CANManager* can;

    /// @brief balls per second calculated from ref
    float balls_per_second_ref;

    /// @brief balls per second calculated from can
    float balls_per_second_can;

    /// @brief can weight for weighted average
    float can_weight = 1;

    /// @brief ref weight for weighted average
    float ref_weight = 0;

public:
    /// @brief make new feeder estimator and set can_data pointer and num_states
    /// @param can can pointer from EstimatorManager
    FeederEstimator(CANManager* can);

    ~FeederEstimator() { };

    /// @brief calculate state updates
    /// @param output updated balls per second of feeder
    /// @param curr_state current state of the feeder
    /// @param override override flag
    void step_states(float output[STATE_LEN][3], float curr_state[STATE_LEN][3], int override) override;
};

/// @brief Estimate the state of the switcher in millimeters
struct SwitcherEstimator : public Estimator {
private:
    /// @brief can pointer from EstimatorManager
    CANManager* can;

    /// @brief TOF sensor pointer from EstimatorManager
    TOFSensor* time_of_flight;

    /// @brief time of flight sensor offset
    float tof_sensor_offset = 0;

    /// @brief used to scale the tof sensor data to -1 to 1
    float tof_scale = 0;

    /// @brief last motor angle
    float last_motor_angle = 0;

    /// @brief total motor angle
    float total_motor_angle = 0;

    /// @brief delta time
    float dt = 0;

    /// @brief count to check if dt is valid
    int count = 0;
public:
    /// @brief make new barrel switcher estimator and set can_data pointer and num_states
    /// @param config config data from yaml
    /// @param can can pointer from EstimatorManager
    /// @param tof time of flight sensor object
    SwitcherEstimator(Config config, CANManager* can, TOFSensor* tof);

    /// @brief calculate state updates
    /// @param output updated balls per second of feeder
    /// @param curr_state current state of the barrel switcher
    /// @param override override flag
    void step_states(float output[STATE_LEN][3], float curr_state[STATE_LEN][3], int override);
};

/// @brief This estimator estimates our "micro" state which is stores all the motor velocities(in rad/s), whereas the other estimators estimate "macro" state which stores robot joints
struct LocalEstimator : public Estimator {
private:
    /// @brief can from EstimatorManager
    CANManager* can;


public:
    /// @brief Make new local estimator and set can data pointer and num states
    /// @param can can pointer from EstimatorManager
    LocalEstimator(CANManager* can);

    /// @brief step through each motor and add to micro state
    /// @param output entire micro state 
    /// @param curr_state current micro state
    /// @param override override flag
    void step_states(float output[CAN_MAX_MOTORS][MICRO_STATE_LEN], float curr_state[CAN_MAX_MOTORS][MICRO_STATE_LEN], int override);
};

#endif<|MERGE_RESOLUTION|>--- conflicted
+++ resolved
@@ -5,14 +5,6 @@
 #include "state.hpp"
 #include "sensors/RefSystem.hpp"
 #include "comms/config_layer.hpp"
-<<<<<<< HEAD
-=======
-
-#include "sensors/buff_encoder.hpp"
-#include "sensors/rev_encoder.hpp"
-#include "sensors/ICM20649.hpp"
-#include "sensors/TOFSensor.hpp"
->>>>>>> 71335aab
 
 #include "sensors/buff_encoder.hpp"
 #include "sensors/rev_encoder.hpp"
@@ -282,24 +274,10 @@
 public:
     /// @brief estimate the state of the gimbal
     /// @param config_data inputted sensor values from khadas yaml
-<<<<<<< HEAD
     /// @param sensor_manager sensor manager object 
     /// @param data can data from Estimator Manager
     GimbalEstimator(Config config_data, SensorManager* sensor_manager, CANManager* can);
   
-=======
-    /// @param r1 rev encoder 1
-    /// @param r2 rev encoder 2
-    /// @param r3 rev encoder 3
-    /// @param b1 buff encoder 1
-    /// @param b2 buff encoder 2
-    /// @param imu icm encoder
-    /// @param can can from Estimator Manager
-    GimbalEstimator(Config config_data, RevEncoder* r1, RevEncoder* r2, RevEncoder* r3, BuffEncoder* b1, BuffEncoder* b2, ICM20649* imu, CANManager* can);
-
-    ~GimbalEstimator() { };
-
->>>>>>> 71335aab
     /// @brief calculate estimated states and add to output array
     /// @param output output array to add estimated states to
     /// @param curr_state current state array to update with new state
@@ -429,19 +407,11 @@
 public:
     /// @brief estimate the state of the gimbal
     /// @param config_data inputted sensor values from khadas yaml
-<<<<<<< HEAD
     /// @param sensor_manager sensor manager object 
     /// @param can can from Estimator Manager
     GimbalEstimatorNoOdom(Config config_data, SensorManager* sensor_manager, CANManager* can);
-=======
-    /// @param b1 buff encoder 1
-    /// @param b2 buff encoder 2
-    /// @param imu icm encoder
-    /// @param can can from Estimator Manager
-    GimbalEstimatorNoOdom(Config config_data, BuffEncoder* b1, BuffEncoder* b2, ICM20649* imu, CANManager* can);
 
     GimbalEstimatorNoOdom() { };
->>>>>>> 71335aab
 
     /// @brief calculate estimated states and add to output array
     /// @param output output array to add estimated states to
