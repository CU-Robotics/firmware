--- conflicted
+++ resolved
@@ -11,11 +11,8 @@
 struct Estimator {
 public:
     Estimator() {};
-<<<<<<< HEAD
 
     virtual ~Estimator() {};
-=======
->>>>>>> 565be088
 
     /// @brief step the current state(s) and update the estimate array accordingly
     /// @param outputs estimated state array to update with certain estimated states
@@ -261,11 +258,8 @@
         roll_axis_spherical[0] = 1;  // rho (1 for a spherical)
     }
 
-<<<<<<< HEAD
     ~GimbalEstimator() {};
-
-=======
->>>>>>> 565be088
+  
     /// @brief calculate estimated states and add to output array
     /// @param output output array to add estimated states to
     void step_states(float output[STATE_LEN][3]) override {
@@ -454,27 +448,7 @@
     CANData* can_data;
     /// @brief calculated flywheel state from ref
     float projectile_speed_ref;
-
-<<<<<<< HEAD
-        ~FlyWheelEstimator() {};
-
-        /// @brief generate estimated states and replace in output array
-        /// @param output array to be updated with the calculated states
-        void step_states(float output[STATE_LEN][3]){
-            //can
-            float radius = 30 * 0.001; //meters
-            float angular_velocity_l = -can_data->get_motor_attribute(CAN_2, 3, MotorAttribute::SPEED)*(2*PI) / 60;
-            float angular_velocity_r = can_data->get_motor_attribute(CAN_2, 4, MotorAttribute::SPEED)*(2*PI) / 60;
-            float angular_velocity_avg = (angular_velocity_l + angular_velocity_r)/2;
-            linear_velocity = angular_velocity_avg * radius; //m/s
-
-            //ref
-            projectile_speed_ref = ref.ref_data.launching_event.projectile_initial_speed;
-
-            //weighted average
-            output[0][1] = (projectile_speed_ref * ref_weight) + (linear_velocity * can_weight);
-        }
-=======
+  
     /// @brief calculated flywheel state from can
     float linear_velocity;
     /// @brief can weight for weighted average
@@ -491,6 +465,8 @@
         can_data = c;
         num_states = _num_states;
     }
+  
+    ~FlyWheelEstimator() {};
 
     /// @brief generate estimated states and replace in output array
     /// @param output array to be updated with the calculated states
@@ -508,7 +484,6 @@
         //weighted average
         output[0][1] = (projectile_speed_ref * ref_weight) + (linear_velocity * can_weight);
     }
->>>>>>> 565be088
 };
 
 /// @brief Estimate the state of the feeder in balls/s
