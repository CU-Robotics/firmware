--- conflicted
+++ resolved
@@ -44,11 +44,7 @@
     /// @param estimate current macro state estimate
     /// @param micro_estimate current micro state estimate
     /// @param outputs array of new motor inputs
-<<<<<<< HEAD
-    virtual void step(float reference[STATE_LEN][3], float estimate[STATE_LEN][3], float micro_estimate[CAN_MAX_MOTORS][MICRO_STATE_LEN], float outputs[CAN_MAX_MOTORS]);
-=======
-    virtual void step(float reference[STATE_LEN][3], float estimate[STATE_LEN][3], float micro_estimate[NUM_MOTORS][MICRO_STATE_LEN], float outputs[NUM_MOTORS]) {}
->>>>>>> d8f6e314
+    virtual void step(float reference[STATE_LEN][3], float estimate[STATE_LEN][3], float micro_estimate[CAN_MAX_MOTORS][MICRO_STATE_LEN], float outputs[CAN_MAX_MOTORS]) {}
 
     /// @brief Resets integrators/timers
     virtual void reset() { timer.start(); }
