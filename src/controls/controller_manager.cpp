#include "controller_manager.hpp"
#include "logger.hpp"

void ControllerManager::init(CANManager* _can, const Config* config) {
    can = _can;
    config_data = config;
    // intializes all controllers given the controller_types matrix from the config
    for (int i = 0; i < NUM_ROBOT_CONTROLLERS; i++) {
        init_controller(config_data->controller_info[i][0], config_data->gains[i], config_data->gear_ratios[i]);
    }
    logger.printf("num controllers: %d\n", num_controllers);
}

void ControllerManager::init_controller(int controller_type, const float gains[NUM_GAINS], const float gear_ratios[CAN_MAX_MOTORS]) {
    // intializes controller based on type defined in config yaml
    switch (controller_type) {
    case 0:
        if (controllers[num_controllers] == nullptr) controllers[num_controllers] = new NullController();
        break;
    case 1:
        controllers[num_controllers] = new XDrivePositionController();
        break;
    case 2:
        controllers[num_controllers] = new XDriveVelocityController();
        break;
    case 3:
        controllers[num_controllers] = new YawController();
        break;
    case 4:
        controllers[num_controllers] = new PitchController();
        break;
    case 5:
        controllers[num_controllers] = new FlywheelController();
        break;
    case 6:
        controllers[num_controllers] = new FeederController();
        break;
    case 7:
        controllers[num_controllers] = new SwitcherController();
        break;
    case 8:
        controllers[num_controllers] = new NewFeederController();
        break;
    default:
        if (controllers[num_controllers] == nullptr) controllers[num_controllers] = new NullController();
        break;
    }
    controllers[num_controllers]->set_gains(gains);
    controllers[num_controllers]->set_gear_ratios(gear_ratios);
    if (controller_type != 0) num_controllers++;
}

void ControllerManager::step(float macro_reference[STATE_LEN][3], float macro_estimate[STATE_LEN][3], float micro_estimate[CAN_MAX_MOTORS][MICRO_STATE_LEN]) {
    float outputs[CAN_MAX_MOTORS];
    // iterate through all the created controllers
    for (int i = 0; i < num_controllers; i++) {
        // grab the motor outputs for this controller
        controllers[i]->step(macro_reference, macro_estimate, micro_estimate, outputs);
<<<<<<< HEAD

        // logger.printf("Controller %d\n", i);
=======
>>>>>>> dc2eeeb5
        
        // iterate through all the motors this controller sets
        for (size_t j = 0; j < CAN_MAX_MOTORS + 1; j++) {
            if (config_data->controller_info[i][j + 1] < 0) break;
<<<<<<< HEAD
            // logger.printf("\tMotor %d: %f\n", config_data->controller_info[i][j + 1], outputs[j]);
=======
>>>>>>> dc2eeeb5
            actuator_write(config_data->controller_info[i][j + 1], outputs[j]);
        }
    }
}

// motor_info[Global ID][type, Physical ID, Physical Bus]
// motor_info[id][0] -- type
// motor_info[id][1] -- Phys ID
// motor_info[id][2] -- Phys Bus

// motor_info:
//  - [type, phys_id, phys_bus]
//  - [type, phys_id, phys_bus]
//  - [type, phys_id, phys_bus]

void ControllerManager::actuator_write(int motor_id, float value) {
    // switch((int) config_data->motor_info[motor_id][MOTOR_INFO_TYPE]) {
    // case C610: // 0
    //     can->write_motor_norm((uint16_t) config_data->motor_info[motor_id][MOTOR_INFO_BUS], (uint16_t) config_data->motor_info[motor_id][MOTOR_INFO_ID], C610, value);
    //     break;
    // case C620: // 1
    //     can->write_motor_norm((uint16_t) config_data->motor_info[motor_id][MOTOR_INFO_BUS], (uint16_t) config_data->motor_info[motor_id][MOTOR_INFO_ID], C620, value);
    //     break;
    // default:
    //     break;
    // }

    can->write_motor_torque((uint32_t)config_data->motor_info[motor_id][MOTOR_INFO_BUS], (uint32_t)config_data->motor_info[motor_id][MOTOR_INFO_ID], value);
}<|MERGE_RESOLUTION|>--- conflicted
+++ resolved
@@ -56,19 +56,13 @@
     for (int i = 0; i < num_controllers; i++) {
         // grab the motor outputs for this controller
         controllers[i]->step(macro_reference, macro_estimate, micro_estimate, outputs);
-<<<<<<< HEAD
 
         // logger.printf("Controller %d\n", i);
-=======
->>>>>>> dc2eeeb5
         
         // iterate through all the motors this controller sets
         for (size_t j = 0; j < CAN_MAX_MOTORS + 1; j++) {
             if (config_data->controller_info[i][j + 1] < 0) break;
-<<<<<<< HEAD
             // logger.printf("\tMotor %d: %f\n", config_data->controller_info[i][j + 1], outputs[j]);
-=======
->>>>>>> dc2eeeb5
             actuator_write(config_data->controller_info[i][j + 1], outputs[j]);
         }
     }
