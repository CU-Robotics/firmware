#include "controller_manager.hpp"

void ControllerManager::init(CANManager* _can, const Config* config) {
    can = _can;
    config_data = config;
    // intializes all controllers given the controller_types matrix from the config
    for (int i = 0; i < NUM_ROBOT_CONTROLLERS; i++) {
        init_controller(config_data->controller_info[i][0], config_data->gains[i], config_data->gear_ratios[i]);
    }
    //Serial.printf("num controllers: %d\n", num_controllers);
}

void ControllerManager::init_controller(int controller_type, const float gains[NUM_GAINS], const float gear_ratios[CAN_MAX_MOTORS]) {
    // intializes controller based on type defined in config yaml
    switch (controller_type) {
    case 0:
        if (controllers[num_controllers] == nullptr) controllers[num_controllers] = new NullController();
        break;
    case 1:
        controllers[num_controllers] = new XDrivePositionController();
        break;
    case 2:
        controllers[num_controllers] = new XDriveVelocityController();
        break;
    case 3:
        controllers[num_controllers] = new YawController();
        break;
    case 4:
        controllers[num_controllers] = new PitchController();
        break;
    case 5:
        controllers[num_controllers] = new FlywheelController();
        break;
    case 6:
        controllers[num_controllers] = new FeederController();
        break;
    case 7:
        controllers[num_controllers] = new SwitcherController();
        break;
    case 9:
        controllers[num_controllers] = new EngineerArmController();
        break;
    default:
        if (controllers[num_controllers] == nullptr) controllers[num_controllers] = new NullController();
        break;
    }
    controllers[num_controllers]->set_gains(gains);
    controllers[num_controllers]->set_gear_ratios(gear_ratios);
    if (controller_type != 0) num_controllers++;
}

void ControllerManager::step(float macro_reference[STATE_LEN][3], float macro_estimate[STATE_LEN][3], float micro_estimate[CAN_MAX_MOTORS][MICRO_STATE_LEN]) {
    float outputs[CAN_MAX_MOTORS];
    // iterate through all the created controllers
    for (int i = 0; i < num_controllers; i++) {
        // grab the motor outputs for this controller
        controllers[i]->step(macro_reference, macro_estimate, micro_estimate, outputs);

        // Serial.printf("Controller %d\n", i);
        
        // iterate through all the motors this controller sets
        for (size_t j = 0; j < CAN_MAX_MOTORS + 1; j++) {
            if (config_data->controller_info[i][j + 1] < 0) break;
<<<<<<< HEAD
            // Serial.printf("\tMotor %f: %f\n", config_data->controller_info[i][j + 1], outputs[j]);
=======
            // Serial.printf("\tMotor %d: %f\n", config_data->controller_info[i][j + 1], outputs[j]);
>>>>>>> 1187583b
            actuator_write(config_data->controller_info[i][j + 1], outputs[j]);

        }
    }
}

// motor_info[Global ID][type, Physical ID, Physical Bus]
// motor_info[id][0] -- type
// motor_info[id][1] -- Phys ID
// motor_info[id][2] -- Phys Bus

// motor_info:
//  - [type, phys_id, phys_bus]
//  - [type, phys_id, phys_bus]
//  - [type, phys_id, phys_bus]

void ControllerManager::actuator_write(int motor_id, float value) {
    // switch((int) config_data->motor_info[motor_id][MOTOR_INFO_TYPE]) {
    // case C610: // 0
    //     can->write_motor_norm((uint16_t) config_data->motor_info[motor_id][MOTOR_INFO_BUS], (uint16_t) config_data->motor_info[motor_id][MOTOR_INFO_ID], C610, value);
    //     break;
    // case C620: // 1
    //     can->write_motor_norm((uint16_t) config_data->motor_info[motor_id][MOTOR_INFO_BUS], (uint16_t) config_data->motor_info[motor_id][MOTOR_INFO_ID], C620, value);
    //     break;
    // default:
    //     break;
    // }

    can->write_motor_torque((uint32_t)config_data->motor_info[motor_id][MOTOR_INFO_BUS], (uint32_t)config_data->motor_info[motor_id][MOTOR_INFO_ID], value);
}<|MERGE_RESOLUTION|>--- conflicted
+++ resolved
@@ -61,11 +61,7 @@
         // iterate through all the motors this controller sets
         for (size_t j = 0; j < CAN_MAX_MOTORS + 1; j++) {
             if (config_data->controller_info[i][j + 1] < 0) break;
-<<<<<<< HEAD
-            // Serial.printf("\tMotor %f: %f\n", config_data->controller_info[i][j + 1], outputs[j]);
-=======
             // Serial.printf("\tMotor %d: %f\n", config_data->controller_info[i][j + 1], outputs[j]);
->>>>>>> 1187583b
             actuator_write(config_data->controller_info[i][j + 1], outputs[j]);
 
         }
