#include "controller_manager.hpp"

void ControllerManager::init(CANManager* _can, const Config* config) {
    can = _can;
    config_data = config;
    // intializes all controllers given the controller_types matrix from the config
    for (int i = 0; i < NUM_ROBOT_CONTROLLERS; i++) {
        init_controller(config_data->controller_info[i][0], config_data->gains[i], config_data->gear_ratios[i]);
    }
    //Serial.printf("num controllers: %d\n", num_controllers);
}

void ControllerManager::init_controller(int controller_type, const float gains[NUM_GAINS], const float gear_ratios[CAN_MAX_MOTORS]) {
    // intializes controller based on type defined in config yaml
    switch (controller_type) {
    case 0:
        if (controllers[num_controllers] == nullptr) controllers[num_controllers] = new NullController();
        break;
    case 1:
        controllers[num_controllers] = new XDrivePositionController();
        break;
    case 2:
        controllers[num_controllers] = new XDriveVelocityController();
        break;
    case 3:
        controllers[num_controllers] = new YawController();
        break;
    case 4:
        controllers[num_controllers] = new PitchController();
        break;
    case 5:
        controllers[num_controllers] = new FlywheelController();
        break;
    case 6:
        controllers[num_controllers] = new FeederController();
        break;
    case 7:
        controllers[num_controllers] = new SwitcherController();
        break;
    case 9:
        controllers[num_controllers] = new EngineerArmController();
        break;
    default:
        if (controllers[num_controllers] == nullptr) controllers[num_controllers] = new NullController();
        break;
    }
    controllers[num_controllers]->set_gains(gains);
    controllers[num_controllers]->set_gear_ratios(gear_ratios);
    if (controller_type != 0) num_controllers++;
}

void ControllerManager::step(float macro_reference[STATE_LEN][3], float macro_estimate[STATE_LEN][3], float micro_estimate[CAN_MAX_MOTORS][MICRO_STATE_LEN]) {
    float outputs[CAN_MAX_MOTORS];
    // iterate through all the created controllers
    for (int i = 0; i < num_controllers; i++) {
        // grab the motor outputs for this controller
        controllers[i]->step(macro_reference, macro_estimate, micro_estimate, outputs);

<<<<<<< HEAD
        // Serial.printf("Controller %d\n", i);
=======
		Serial.printf("Controller %d\n", i);
>>>>>>> 278fadc3
        
        // iterate through all the motors this controller sets
        for (size_t j = 0; j < CAN_MAX_MOTORS + 1; j++) {
            if (config_data->controller_info[i][j + 1] < 0) break;
            // Serial.printf("\tMotor %f: %f\n", config_data->controller_info[i][j + 1], outputs[j]);
            actuator_write(config_data->controller_info[i][j + 1], outputs[j]);

        }
    }
}

// motor_info[Global ID][type, Physical ID, Physical Bus]
// motor_info[id][0] -- type
// motor_info[id][1] -- Phys ID
// motor_info[id][2] -- Phys Bus

// motor_info:
//  - [type, phys_id, phys_bus]
//  - [type, phys_id, phys_bus]
//  - [type, phys_id, phys_bus]

void ControllerManager::actuator_write(int motor_id, float value) {
    // switch((int) config_data->motor_info[motor_id][MOTOR_INFO_TYPE]) {
    // case C610: // 0
    //     can->write_motor_norm((uint16_t) config_data->motor_info[motor_id][MOTOR_INFO_BUS], (uint16_t) config_data->motor_info[motor_id][MOTOR_INFO_ID], C610, value);
    //     break;
    // case C620: // 1
    //     can->write_motor_norm((uint16_t) config_data->motor_info[motor_id][MOTOR_INFO_BUS], (uint16_t) config_data->motor_info[motor_id][MOTOR_INFO_ID], C620, value);
    //     break;
    // default:
    //     break;
    // }

    can->write_motor_torque((uint32_t)config_data->motor_info[motor_id][MOTOR_INFO_BUS], (uint32_t)config_data->motor_info[motor_id][MOTOR_INFO_ID], value);
}<|MERGE_RESOLUTION|>--- conflicted
+++ resolved
@@ -56,11 +56,7 @@
         // grab the motor outputs for this controller
         controllers[i]->step(macro_reference, macro_estimate, micro_estimate, outputs);
 
-<<<<<<< HEAD
         // Serial.printf("Controller %d\n", i);
-=======
-		Serial.printf("Controller %d\n", i);
->>>>>>> 278fadc3
         
         // iterate through all the motors this controller sets
         for (size_t j = 0; j < CAN_MAX_MOTORS + 1; j++) {
