#include "controller.hpp"

void XDrivePositionController::step(float reference[STATE_LEN][3], float estimate[STATE_LEN][3], float micro_estimate[CAN_MAX_MOTORS][MICRO_STATE_LEN], float outputs[CAN_MAX_MOTORS]) {
    float dt = timer.delta();
    // High level position controller
    for (int i = 0; i < 2; i++) {
        pidp[i].setpoint = reference[i][0];
        pidp[i].measurement = estimate[i][0];

        pidp[i].K[0] = gains[0];
        pidp[i].K[1] = gains[1];
        pidp[i].K[2] = gains[2];

        pidv[i].setpoint = reference[i][1];
        pidv[i].measurement = estimate[i][1];

        pidv[i].K[0] = gains[3];
        pidv[i].K[1] = gains[4];
        pidv[i].K[2] = gains[5];

        outputp[i] = pidp[i].filter(dt, false, false);
        outputv[i] = pidv[i].filter(dt, false, false);
        output[i] = (outputp[i] + outputv[i]) * gear_ratios[i];
    }
    pidp[2].setpoint = reference[2][0];
    pidp[2].measurement = estimate[2][0];
    pidv[2].setpoint = reference[2][1];
    pidv[2].measurement = estimate[2][1];
    if (reference[2][2] == 1) { // if state 10 is 1 then chassis heading is position controlled 
        pidp[2].K[0] = gains[6];
        pidp[2].K[1] = gains[7];
        pidp[2].K[2] = gains[8];
        pidv[2].K[0] = gains[9];
        pidv[2].K[1] = gains[10];
        pidv[2].K[2] = gains[11];
        pidv[2].K[3] = 0;
    } else {
        pidp[2].K[0] = 0;
        pidp[2].K[1] = 0;
        pidp[2].K[2] = 0;
        pidv[2].K[0] = 1;
        pidv[2].K[1] = 0;
        pidv[2].K[2] = 0;
        pidv[2].K[3] = 0;
    }
    outputp[2] = pidp[2].filter(dt, false, false);
    outputv[2] = pidv[2].filter(dt, false, false);
    output[2] = (outputp[2] + outputv[2]) * gear_ratios[2];

    float chassis_heading = estimate[2][0];

    // Convert to motor velocities
    motor_velocity[1] = output[0] * cos(chassis_heading) + output[1] * sin(chassis_heading) + output[2];
    motor_velocity[2] = output[0] * sin(chassis_heading) - output[1] * cos(chassis_heading) + output[2];
    motor_velocity[3] = -output[0] * cos(chassis_heading) - output[1] * sin(chassis_heading) + output[2];
    motor_velocity[0] = -output[0] * sin(chassis_heading) + output[1] * cos(chassis_heading) + output[2];

    // Serial.printf("1: %f, 2: %f, 3: %f, 4: %f\n", motor_velocity[0], motor_velocity[1], motor_velocity[2], motor_velocity[3]);

    // Power limiting
    float power_buffer = ref.ref_data.robot_power_heat.buffer_energy;
    float power_limit_ratio = 1.0;
    float power_buffer_limit_thresh = gains[15];
    float power_buffer_critical_thresh = gains[16];
    if (power_buffer < power_buffer_limit_thresh) {
        power_limit_ratio = constrain(((power_buffer - power_buffer_critical_thresh) / power_buffer_limit_thresh), 0.0, 1.0);
    }
    // Serial.printf("current_hp: %f", ref);

    // Low level velocity controller
    for (int i = 0; i < 4; i++) {
        PIDFilter pid;
        pid.setpoint = motor_velocity[i];
        pid.measurement = micro_estimate[i][1];
        pid.K[0] = gains[12];
        pid.K[1] = gains[13];
        pid.K[2] = gains[14];
        outputs[i] = pid.filter(dt, true, false) * power_limit_ratio;
    }
}

void XDriveVelocityController::step(float reference[STATE_LEN][3], float estimate[STATE_LEN][3], float micro_estimate[CAN_MAX_MOTORS][MICRO_STATE_LEN], float outputs[CAN_MAX_MOTORS]) {
    float dt = timer.delta();
    // High level velocity controller
    for (int i = 0; i < 2; i++) {
        pidv[i].K[0] = gains[0];
        pidv[i].K[1] = gains[1];
        pidv[i].K[2] = gains[2];
        pidv[i].K[3] = gains[3];

        pidv[i].setpoint = reference[i][1];
        pidv[i].measurement = estimate[i][1];
        output[i] = pidv[i].filter(dt, false, false) * gear_ratios[i];
    }
    pidp[2].setpoint = reference[2][0];
    pidp[2].measurement = estimate[2][0];
    pidv[2].setpoint = reference[2][1];
    pidv[2].measurement = estimate[2][1];
    if (reference[2][2] == 1) { // if state [2][2] is 1 (We dont use the accel spot for anything) then chassis heading is position controlled 
        pidp[2].K[0] = gains[4];
        pidp[2].K[1] = gains[5];
        pidp[2].K[2] = gains[6];
        pidv[2].K[0] = gains[7];
        pidv[2].K[1] = gains[8];
        pidv[2].K[2] = gains[9];
        pidv[2].K[3] = 0;
    } else {
        pidp[2].K[0] = 0;
        pidp[2].K[1] = 0;
        pidp[2].K[2] = 0;
        pidv[2].K[0] = 1;
        pidv[2].K[1] = 0;
        pidv[2].K[2] = 0;
        pidv[2].K[3] = 0;
    }
    outputp[2] = pidp[2].filter(dt, false, false);
    outputv[2] = pidv[2].filter(dt, false, false);
    output[2] = (outputp[2] + outputv[2]) * gear_ratios[2];
    // Serial.printf("chassis heading output: %f, chassis x output: %f, chassis y output: %f chassis angle:%f\n", output[2], output[0], output[1], estimate[2][0]);
    // Adjust for chassis heading so control is field relative
    float chassis_heading = estimate[2][0];
    // Convert to motor velocities
    motor_velocity[0] = output[0] * cos(chassis_heading) + output[1] * sin(chassis_heading) + output[2];
    motor_velocity[1] = output[0] * sin(chassis_heading) - output[1] * cos(chassis_heading) + output[2];
    motor_velocity[2] = -output[0] * cos(chassis_heading) - output[1] * sin(chassis_heading) + output[2];
    motor_velocity[3] = -output[0] * sin(chassis_heading) + output[1] * cos(chassis_heading) + output[2];
    // Serial.printf("motor 0: %f, motor 1: %f, motor 2: %f, motor 3: %f\n", motor_velocity[0], motor_velocity[1], motor_velocity[2], motor_velocity[3]);
    // Power limiting
    float power_buffer = ref.ref_data.robot_power_heat.buffer_energy;
    float power_limit_ratio = 1.0;
    float power_buffer_limit_thresh = gains[13];
    float power_buffer_critical_thresh = gains[14];
    if (power_buffer < power_buffer_limit_thresh) {
        power_limit_ratio = constrain(((power_buffer - power_buffer_critical_thresh) / power_buffer_limit_thresh), 0.0, 1.0);
    }

    // Low level velocity controller
    for (int i = 0; i < 4; i++) {
        PIDFilter pid;
        pid.setpoint = motor_velocity[i];
        pid.measurement = micro_estimate[i][1];
        pid.K[0] = gains[10];
        pid.K[1] = gains[11];
        pid.K[2] = gains[12];
        outputs[i] = pid.filter(dt, true, false) * power_limit_ratio;
        // Serial.printf("motor %d error: %f output: %f\n", i, -micro_estimate[i][1] + motor_velocity[i], outputs[i]);
    }
}

void YawController::step(float reference[STATE_LEN][3], float estimate[STATE_LEN][3], float micro_estimate[CAN_MAX_MOTORS][MICRO_STATE_LEN], float outputs[CAN_MAX_MOTORS]) {
    float dt = timer.delta();
    float output = 0.0;

    pidp.K[0] = gains[0];
    pidp.K[1] = gains[1];
    pidp.K[2] = gains[2];
    pidv.K[0] = gains[3];
    pidv.K[1] = gains[4];
    pidv.K[2] = gains[5];

    pidp.setpoint = reference[3][0];
    pidp.measurement = estimate[3][0];

    pidv.setpoint = reference[3][1];
    pidv.measurement = estimate[3][1];

    output += pidp.filter(dt, true, true); // position wraps
    output += pidv.filter(dt, true, false); // no wrap for velocity
    output = constrain(output, -1.0, 1.0);
    outputs[0] = -output;
    outputs[1] = -output;

    // Serial.printf("Yaw est: %f, yaw ref: %f, yaw output: %f\n", estimate[3][0], reference[3][0], output);
}

void PitchController::step(float reference[STATE_LEN][3], float estimate[STATE_LEN][3], float micro_estimate[CAN_MAX_MOTORS][MICRO_STATE_LEN], float outputs[CAN_MAX_MOTORS]) {
    float dt = timer.delta();
    float output = 0.0;

    pidp.K[0] = gains[0];
    pidp.K[1] = gains[1];
    pidp.K[2] = gains[2];
    pidp.K[3] = gains[3] * sin(reference[4][0]);
    pidv.K[0] = gains[4];
    pidv.K[1] = gains[5];
    pidv.K[2] = gains[6];
    // Serial.printf("pitch angle: %f\n", estimate[4][0]);
    pidp.setpoint = reference[4][0];
    pidp.measurement = estimate[4][0];

    pidv.setpoint = reference[4][1];
    pidv.measurement = estimate[4][1];

    output += pidp.filter(dt, true, true); // position wraps
    output += pidv.filter(dt, true, false); // no wrap for velocity
    output = constrain(output, -1.0, 1.0);

    outputs[0] = output * gear_ratios[0];
    outputs[1] = output * gear_ratios[1];

    // Serial.printf("Pitch est: %f, pitch ref: %f, pitch output: %f\n", estimate[4][0], reference[4][0], output);
}

void FlywheelController::step(float reference[STATE_LEN][3], float estimate[STATE_LEN][3], float micro_estimate[CAN_MAX_MOTORS][MICRO_STATE_LEN], float outputs[CAN_MAX_MOTORS]) {
    float dt = timer.delta();

    pid_high.K[0] = gains[0];
    pid_high.K[1] = gains[1];
    pid_high.K[2] = gains[2];
    pid_high.K[3] = reference[5][1];

    pid_high.setpoint = reference[5][1];
    pid_high.measurement = estimate[5][1];
    float target_motor_velocity = pid_high.filter(dt, false, false) * gear_ratios[0];
    for (int i = 0; i < 2; i++) {
        pid_low.K[0] = gains[4];
        pid_low.K[1] = gains[5];
        pid_low.K[2] = gains[6];
        pid_low.K[3] = 0;

        pid_low.setpoint = -target_motor_velocity;
        if (i == 1) pid_low.setpoint = target_motor_velocity;

        pid_low.measurement = micro_estimate[i + 10][1];
        outputs[i] = pid_low.filter(dt, true, false);
    }
}

<<<<<<< HEAD
void FeederController::step(float reference[STATE_LEN][3], float estimate[STATE_LEN][3], float micro_estimate[CAN_MAX_MOTORS][MICRO_STATE_LEN], float outputs[CAN_MAX_MOTORS]) {
=======
void FeederController::step(float reference[STATE_LEN][3], float estimate[STATE_LEN][3], float micro_estimate[NUM_MOTORS][MICRO_STATE_LEN], float outputs[NUM_MOTORS]){
    float dt = timer.delta();

>>>>>>> d8f6e314
    pid_high.K[0] = gains[0];
    pid_high.K[1] = gains[1];
    pid_high.K[2] = gains[2];
    pid_high.K[3] = reference[6][1];

    pid_high.setpoint = reference[6][1];
    pid_high.measurement = estimate[6][1];
<<<<<<< HEAD
    float output = pid_high.filter(timer.delta(), false, false) * gear_ratios[0];
=======
    float output = pid_high.filter(dt, false, false)*gear_ratios[0];
>>>>>>> d8f6e314
    pid_low.K[0] = gains[3];
    pid_low.K[1] = gains[4];
    pid_low.K[2] = gains[5];
    pid_low.K[3] = output * gear_ratios[1];

    pid_low.setpoint = output;
    pid_low.measurement = micro_estimate[12][1];
    output = pid_low.filter(dt, true, false);
    // Serial.printf("Feeder output: %f, ref: %f, FF: %f\n", output, pid_low.setpoint-micro_estimate[12][1], pid_low.K[3]);
    outputs[0] = output;
}

void SwitcherController::step(float reference[STATE_LEN][3], float estimate[STATE_LEN][3], float micro_estimate[CAN_MAX_MOTORS][MICRO_STATE_LEN], float outputs[CAN_MAX_MOTORS]) {
    float dt = timer.delta();

    pidp.K[0] = gains[0];
    pidp.K[1] = gains[1];
    pidp.K[2] = gains[2];
    pidp.K[3] = 0;

    pidv.K[0] = gains[4];
    pidv.K[1] = gains[5];
    pidv.K[2] = gains[6];
    // Serial.printf("Pushing into wall: %f, %f\n", estimate[0], reference[0]);
    // // Feed forward to push the switcher into the wall constantly with a small force
    if (estimate[7][0] > gains[7] && reference[7][0] > -gains[7] && !(reference[7][0] < gains[7])) {
        pidp.K[3] = gains[3];
        pidp.K[0] = 0;
        pidv.K[0] = 0;
    } else if (estimate[7][0] < -gains[7] && reference[7][0] < gains[7] && !(reference[7][0] > -gains[7])) {
        pidp.K[3] = -gains[3];
        pidp.K[0] = 0;
        pidv.K[0] = 0;
    } else {
        pidp.K[3] = 0;
    }

    // if(reference[0] > 0){
    //     pidp.K[3] = gains[3];
    // } else if(reference[0] < 0){
    //     pidp.K[3] = -gains[3];
    // } else {
    //     pidp.K[3] = 0;
    // }

    pidp.setpoint = reference[7][0]; // 1st index = position
    pidp.measurement = estimate[7][0];

    pidv.setpoint = reference[7][1];
    pidv.measurement = estimate[7][1];

    float outputp = pidp.filter(dt, true, false);
    float outputv = pidv.filter(dt, true, false);
    float output = outputp + outputv;

    outputs[0] = output;
}<|MERGE_RESOLUTION|>--- conflicted
+++ resolved
@@ -226,13 +226,9 @@
     }
 }
 
-<<<<<<< HEAD
 void FeederController::step(float reference[STATE_LEN][3], float estimate[STATE_LEN][3], float micro_estimate[CAN_MAX_MOTORS][MICRO_STATE_LEN], float outputs[CAN_MAX_MOTORS]) {
-=======
-void FeederController::step(float reference[STATE_LEN][3], float estimate[STATE_LEN][3], float micro_estimate[NUM_MOTORS][MICRO_STATE_LEN], float outputs[NUM_MOTORS]){
-    float dt = timer.delta();
-
->>>>>>> d8f6e314
+    float dt = timer.delta();
+    
     pid_high.K[0] = gains[0];
     pid_high.K[1] = gains[1];
     pid_high.K[2] = gains[2];
@@ -240,11 +236,7 @@
 
     pid_high.setpoint = reference[6][1];
     pid_high.measurement = estimate[6][1];
-<<<<<<< HEAD
-    float output = pid_high.filter(timer.delta(), false, false) * gear_ratios[0];
-=======
     float output = pid_high.filter(dt, false, false)*gear_ratios[0];
->>>>>>> d8f6e314
     pid_low.K[0] = gains[3];
     pid_low.K[1] = gains[4];
     pid_low.K[2] = gains[5];
