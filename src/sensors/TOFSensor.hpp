--- conflicted
+++ resolved
@@ -5,11 +5,8 @@
 #include <Wire.h>
 // Include TOF sensor library
 #include <vl53l4cd_class.h>
-<<<<<<< HEAD
+
 #include "comms/data/tof_sensor_data.hpp"
-=======
-#include "data_structs.hpp"
->>>>>>> 17e36aa8
 
 #include "Sensor.hpp"
 
