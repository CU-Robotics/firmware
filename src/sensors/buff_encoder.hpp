--- conflicted
+++ resolved
@@ -4,12 +4,8 @@
 #include <Arduino.h>
 #include <SPI.h>
 #include "Sensor.hpp"
-<<<<<<< HEAD
 #include "comms/data/buff_encoder_data.hpp"
-=======
-#include "data_structs.hpp"
 
->>>>>>> 17e36aa8
 // Encoder Registers and Config
 constexpr uint32_t MT6835_OP_READ = 0b0011;
 constexpr uint32_t MT6835_OP_WRITE = 0b0110;
