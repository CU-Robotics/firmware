#include "RefSystem.hpp"
<<<<<<< HEAD
#include "utils/logger.hpp"
=======
#include "RefSystemPacketDefs.hpp"
>>>>>>> dc2eeeb5

uint8_t generateCRC8(uint8_t* data, uint32_t len) {
    uint8_t CRC8 = 0xFF;
    while (len-- > 0) {
        uint8_t curr = CRC8 ^ (*data++);
        CRC8 = CRC8Lookup[curr];
    }
    return CRC8;
}

uint16_t generateCRC16(uint8_t* data, uint32_t len) {
    uint16_t CRC16 = 0xFFFF;
    while (len-- > 0) {
        uint8_t curr = *data++;
        CRC16 = (CRC16 >> 8) ^ CRC16Lookup[(CRC16 ^ static_cast<uint16_t>(curr)) & 0x00FF];
    }
    return CRC16;
}

RefSystem::RefSystem() { }

void RefSystem::init() {
    // clear and start the MCM serial
    MCM_SERIAL.clear();
    MCM_SERIAL.begin(112500);
    MCM_SERIAL.flush();
    MCM_SERIAL.clear();

    // clear and start the VTM serial
    VTM_SERIAL.clear();
    VTM_SERIAL.begin(112500);
    VTM_SERIAL.flush();
    VTM_SERIAL.clear();
}

void RefSystem::read() {
    read_vtm();
    read_mcm();
}

void RefSystem::write(uint8_t* packet, uint8_t length) {
    // return if over baud rate
    if (bytes_sent >= REF_MAX_BAUD_RATE) {
        logger.println("Too many bytes");
        return;
    }

    // return if writing too many bytes
    if (length > REF_MAX_PACKET_SIZE) {
        logger.println("Packet Too Long to Send!");
        return;
    }

    // length of actual sendable data (without the IDs)
    uint8_t data_length = packet[1] - 6;

    // update header
    packet[0] = 0xA5;                       // set SOF
    packet[3] = get_seq();                  // set SEQ
    packet[4] = generateCRC8(packet, 4);    // set CRC

    // update sender ID
    packet[9] = ref_data.robot_performance.robot_ID;
    packet[10] = ref_data.robot_performance.robot_ID >> 8;

    // update tail
    uint16_t footerCRC = generateCRC16(packet, 13 + data_length);
    packet[13 + data_length] = (footerCRC & 0x00FF);    // set CRC
    packet[14 + data_length] = (footerCRC >> 8);        // set CRC

    if (Serial7.write(packet, length) == length) {
        packets_sent++;
        bytes_sent += length;
    } else
        logger.println("Failed to write");
}

CommsRefData RefSystem::get_data_for_comms() {
    CommsRefData output_array;
    
    // copys select packets into the output array
    memcpy(output_array.raw + REF_COMMS_GAME_STATUS_OFFSET, ref_data.game_status.raw, ref_data.game_status.packet_size);
    memcpy(output_array.raw + REF_COMMS_GAME_RESULT_OFFSET, ref_data.game_result.raw, ref_data.game_result.packet_size);
    memcpy(output_array.raw + REF_COMMS_GAME_ROBOT_HP_OFFSET, ref_data.game_robot_hp.raw, ref_data.game_robot_hp.packet_size);
    memcpy(output_array.raw + REF_COMMS_EVENT_DATE_OFFSET, ref_data.event_data.raw, ref_data.event_data.packet_size);
    memcpy(output_array.raw + REF_COMMS_PROJECTILE_SUPPLIER_STATUS_OFFSET, ref_data.projectile_supplier_status.raw, ref_data.projectile_supplier_status.packet_size);
    memcpy(output_array.raw + REF_COMMS_REFEREE_WARNING_OFFSET, ref_data.referee_warning.raw, ref_data.referee_warning.packet_size);
    memcpy(output_array.raw + REF_COMMS_ROBOT_PERFORMANCE_OFFSET, ref_data.robot_performance.raw, ref_data.robot_performance.packet_size);
    memcpy(output_array.raw + REF_COMMS_ROBOT_POWER_HEAT_OFFSET, ref_data.robot_power_heat.raw, ref_data.robot_power_heat.packet_size);
    memcpy(output_array.raw + REF_COMMS_ROBOT_POSITION_OFFSET, ref_data.robot_position.raw, ref_data.robot_position.packet_size);
    memcpy(output_array.raw + REF_COMMS_ROBOT_BUFF_OFFSET, ref_data.robot_buff.raw, ref_data.robot_buff.packet_size);

    if(damage_status_changed) {
        memcpy(output_array.raw + REF_COMMS_DAMAGE_STATUS_OFFSET, ref_data.damage_status.raw, ref_data.damage_status.packet_size);
        damage_status_changed = false; // reset the flag
    } else {
        //if the damage status has not changed, send (15, 15) which means invalid
        memset(output_array.raw + REF_COMMS_DAMAGE_STATUS_OFFSET, 255, ref_data.damage_status.packet_size);
    }

    memcpy(output_array.raw + REF_COMMS_LAUNCHING_STATUS_OFFSET, ref_data.launching_status.raw, ref_data.launching_status.packet_size);
    memcpy(output_array.raw + REF_COMMS_PROJECTILE_ALLOWANCE_OFFSET, ref_data.projectile_allowance.raw, ref_data.projectile_allowance.packet_size);
    memcpy(output_array.raw + REF_COMMS_RFID_STATUS_OFFSET, ref_data.rfid_status.raw, ref_data.rfid_status.packet_size);
    memcpy(output_array.raw + REF_COMMS_KBM_INTERACTION_OFFSET, ref_data.kbm_interaction.raw, ref_data.kbm_interaction.packet_size);
    return output_array;
}

bool RefSystem::read_frame_header(HardwareSerial* serial, uint8_t raw_buffer[REF_MAX_PACKET_SIZE * 2], uint16_t& buffer_index, Frame& frame) {
    // early return if serial is empty or not full enough
    if (serial->available() < FrameHeader::packet_size)
        return false;

    // verify that what we are about to read is a header (first byte must be 0xA5)
    while (serial->peek() != 0xA5 && serial->peek() != -1) {
        serial->read();
    }

    // early return if serial is empty or not full enough
    if (serial->available() < FrameHeader::packet_size)
        return false;

    // read and verify header
    int bytes_read = serial->readBytes(raw_buffer, FrameHeader::packet_size);
    if (bytes_read != FrameHeader::packet_size) {
        logger.println("Couldnt read enough bytes for Header");
        packets_failed++;
        return false;
    }

    // set read data
    frame.header.SOF = raw_buffer[buffer_index + 0];
    if (frame.header.SOF != 0xA5) {
        logger.println("Not a valid frame");
        return false;
    }

    frame.header.data_length = (raw_buffer[buffer_index + 2] << 8) | raw_buffer[buffer_index + 1];
    frame.header.sequence = raw_buffer[buffer_index + 3];
    frame.header.CRC = raw_buffer[buffer_index + 4];

    // verify the CRC is correct
    if (frame.header.CRC != generateCRC8(raw_buffer, 4)) {
        logger.println("Header failed CRC");
        packets_failed++;
        return false;
    }

    // increment buffer index
    buffer_index = bytes_read;

    return true;
}

bool RefSystem::read_frame_command_ID(HardwareSerial* serial, uint8_t raw_buffer[REF_MAX_PACKET_SIZE * 2], uint16_t& buffer_index, Frame& frame) {
    // early return if serial is empty or not full enough
    if (serial->available() < 2)
        return false;

    // read and verify command ID
    int bytes_read = serial->readBytes(raw_buffer + buffer_index, 2);
    if (bytes_read != 2) {
        logger.println("Couldnt read enough bytes for ID");
        packets_failed++;
        return false;
    }

    // assign read ID
    frame.commandID = (raw_buffer[buffer_index + 1] << 8) | raw_buffer[buffer_index + 0];

    // sanity check, verify the ID is valid
    if (frame.commandID > REF_MAX_COMMAND_ID) {
        logger.println("Invalid Command ID");
        packets_failed++;
        return false;
    }

    // increment buffer index
    buffer_index += bytes_read;

    return true;
}

bool RefSystem::read_frame_data(HardwareSerial* serial, uint8_t raw_buffer[REF_MAX_PACKET_SIZE * 2], uint16_t& buffer_index, Frame& frame) {
    // early return if serial is empty or not full enough
    if (serial->available() < frame.header.data_length)
        return false;

    // read and verify data
    int bytes_read = serial->readBytes(raw_buffer + buffer_index, frame.header.data_length);
    if (bytes_read != frame.header.data_length) {
        logger.println("Couldnt read enough bytes for Data");
        packets_failed++;
        return false;
    }

    // set read data
    memcpy(frame.data.data, raw_buffer + buffer_index, bytes_read);

    // increment buffer index
    buffer_index += bytes_read;

    return true;
}

int RefSystem::read_frame_tail(HardwareSerial* serial, uint8_t raw_buffer[REF_MAX_PACKET_SIZE * 2], uint16_t& buffer_index, Frame& frame) {
    // early return if serial is empty or not full enough
    if (serial->available() < 2)
        return 0;

    // read and verify tail
    int bytes_read = serial->readBytes(raw_buffer + buffer_index, 2);
    if (bytes_read != 2) {
        logger.println("Couldnt read enough bytes for CRC");
        packets_failed++;
        return 0;
    }

    // store CRC
    frame.CRC = (raw_buffer[buffer_index + 1] << 8) | raw_buffer[buffer_index + 0];

    if (frame.CRC != generateCRC16(raw_buffer, buffer_index)) {
        logger.println("Tail failed CRC");
        packets_failed++;
        return -1;
    }


    // increment buffer index
    buffer_index = bytes_read;

    return 1;
}

void RefSystem::set_ref_data(Frame& frame, uint8_t raw_buffer[REF_MAX_PACKET_SIZE * 2]) {
    // Copy the header
    frame.header.SOF = raw_buffer[0];
    frame.header.data_length = (raw_buffer[2] << 8) | raw_buffer[1];
    frame.header.sequence = raw_buffer[3];
    frame.header.CRC = raw_buffer[4];
    // copy the command ID
    frame.commandID = (raw_buffer[6] << 8) | raw_buffer[5];
    // copy the data
    memcpy(frame.data.data, raw_buffer + 7, frame.header.data_length);
    // copy the CRC
    frame.CRC = (raw_buffer[7 + frame.header.data_length] << 8) | raw_buffer[6 + frame.header.data_length];

    // grab the type
    FrameType type = static_cast<FrameType>(frame.commandID);

    switch (type) {
    case FrameType::GAME_STATUS:
        ref_data.game_status.set_data(frame.data);
        break;
    case FrameType::GAME_RESULT:
        ref_data.game_result.set_data(frame.data);
        break;
    case FrameType::GAME_ROBOT_HP:
        ref_data.game_robot_hp.set_data(frame.data);
        break;
    case FrameType::EVENT_DATA:
        ref_data.event_data.set_data(frame.data);
        break;
    case FrameType::PROJECTILE_SUPPLIER_STATUS:
        ref_data.projectile_supplier_status.set_data(frame.data);
        break;
    case FrameType::REFEREE_WARNING:
        ref_data.referee_warning.set_data(frame.data);
        break;
    case FrameType::DART_STATUS:
        ref_data.dart_status.set_data(frame.data);
        break;
    case FrameType::ROBOT_PERFORMANCE:
        ref_data.robot_performance.set_data(frame.data);
        break;
    case FrameType::ROBOT_POWER_HEAT:
        ref_data.robot_power_heat.set_data(frame.data);
        break;
    case FrameType::ROBOT_POSITION:
        ref_data.robot_position.set_data(frame.data);
        break;
    case FrameType::ROBOT_BUFF:
        ref_data.robot_buff.set_data(frame.data);
        break;
    case FrameType::AIR_SUPPORT_STATUS:
        ref_data.air_support_status.set_data(frame.data);
        break;
    case FrameType::DAMAGE_STATUS:
        ref_data.damage_status.set_data(frame.data);
        damage_status_changed = true;
        break;
    case FrameType::LAUNCHING_STATUS:
        ref_data.launching_status.set_data(frame.data);
        break;
    case FrameType::PROJECTILE_ALLOWANCE:
        ref_data.projectile_allowance.set_data(frame.data);
        break;
    case FrameType::RFID_STATUS:
        ref_data.rfid_status.set_data(frame.data);
        break;
    case FrameType::DART_COMMAND:
        ref_data.dart_command.set_data(frame.data);
        break;
    case FrameType::GROUND_ROBOT_POSITIONS:
        ref_data.ground_robot_positions.set_data(frame.data);
        break;
    case FrameType::RADAR_PROGRESS:
        ref_data.radar_progress.set_data(frame.data);
        break;
    case FrameType::SENTRY_DECISION:
        ref_data.sentry_decision.set_data(frame.data);
        break;
    case FrameType::RADAR_DECISION:
        ref_data.radar_decision.set_data(frame.data);
        break;
    case FrameType::ROBOT_INTERACTION:
        // ref_data.robot_interaction.set_data(frame.data);
        // todo: implement before china
        break;
    case FrameType::CUSTOM_CONTROLLER_ROBOT:
        ref_data.custom_controller_robot.set_data(frame.data);
        break;
    case FrameType::SMALL_MAP_COMMAND:
        ref_data.small_map_command.set_data(frame.data);
        break;
    case FrameType::KBM_INTERACTION:
        ref_data.kbm_interaction.set_data(frame.data);
        break;
    case FrameType::SMALL_MAP_RADAR_POSITION:
        ref_data.small_map_radar_position.set_data(frame.data);
        break;
    case FrameType::CUSTOM_CONTROLLER_CLIENT:
        ref_data.custom_controller_client.set_data(frame.data);
        break;
    case FrameType::SMALL_MAP_SENTRY_COMMAND:
        ref_data.small_map_sentry_command.set_data(frame.data);
        break;
    case FrameType::SMALL_MAP_ROBOT_DATA:
        ref_data.small_map_robot_data.set_data(frame.data);
        break;
    default:
        logger.println("Unknown Frame Type");
        break;
    }
}

void RefSystem::read_vtm() {
    bool success = true;

    // try to read the header
    if (success && !vtm_data.header_read) {
        success = read_frame_header(&VTM_SERIAL, vtm_data.raw_buffer, vtm_data.buffer_index, vtm_data.curr_frame);
        vtm_data.header_read = success;
    }

    // try to read the ID
    if (success && !vtm_data.command_ID_read) {
        success = read_frame_command_ID(&VTM_SERIAL, vtm_data.raw_buffer, vtm_data.buffer_index, vtm_data.curr_frame);
        vtm_data.command_ID_read = success;
    }

    // try to read the data
    if (success && !vtm_data.data_read) {
        success = read_frame_data(&VTM_SERIAL, vtm_data.raw_buffer, vtm_data.buffer_index, vtm_data.curr_frame);
        vtm_data.data_read = success;
    }

    // try to read the tail
    if (success && !vtm_data.tail_read) {
        int tail_ret = read_frame_tail(&VTM_SERIAL, vtm_data.raw_buffer, vtm_data.buffer_index, vtm_data.curr_frame);

        if (tail_ret == 1) {
            success = true;
            vtm_data.tail_read = true;
        } else if (tail_ret == -1) {
            success = false;

            // crc failed so reset the frame
            vtm_data.header_read = false;
            vtm_data.command_ID_read = false;
            vtm_data.data_read = false;
            vtm_data.tail_read = false;
            vtm_data.buffer_index = 0;
            memset(vtm_data.raw_buffer, 0, REF_MAX_PACKET_SIZE * 2);
        } else {
            success = false;
        }
    }

    // process the data
    if (success) {
        set_ref_data(vtm_data.curr_frame, vtm_data.raw_buffer);

        // reset flags
        vtm_data.header_read = false;
        vtm_data.command_ID_read = false;
        vtm_data.data_read = false;
        vtm_data.tail_read = false;
        vtm_data.buffer_index = 0;
        memset(vtm_data.raw_buffer, 0, REF_MAX_PACKET_SIZE * 2);
    }
}

void RefSystem::read_mcm() {
    bool success = true;

    // try to read the header
    if (success && !mcm_data.header_read) {
        success = read_frame_header(&MCM_SERIAL, mcm_data.raw_buffer, mcm_data.buffer_index, mcm_data.curr_frame);
        mcm_data.header_read = success;
    }

    // try to read the ID
    if (success && !mcm_data.command_ID_read) {
        success = read_frame_command_ID(&MCM_SERIAL, mcm_data.raw_buffer, mcm_data.buffer_index, mcm_data.curr_frame);
        mcm_data.command_ID_read = success;
    }

    // try to read the data
    if (success && !mcm_data.data_read) {
        success = read_frame_data(&MCM_SERIAL, mcm_data.raw_buffer, mcm_data.buffer_index, mcm_data.curr_frame);
        mcm_data.data_read = success;
    }

    // try to read the tail
    if (success && !mcm_data.tail_read) {
        int tail_ret = read_frame_tail(&MCM_SERIAL, mcm_data.raw_buffer, mcm_data.buffer_index, mcm_data.curr_frame);

        if (tail_ret == 1) {
            success = true;
            mcm_data.tail_read = true;
        } else if (tail_ret == -1) {
            success = false;

            // crc failed so reset the frame
            mcm_data.header_read = false;
            mcm_data.command_ID_read = false;
            mcm_data.data_read = false;
            mcm_data.tail_read = false;
            mcm_data.buffer_index = 0;
            memset(mcm_data.raw_buffer, 0, REF_MAX_PACKET_SIZE * 2);
        } else {
            success = false;
        }
    }

    // process the data
    if (success) {
        set_ref_data(mcm_data.curr_frame, mcm_data.raw_buffer);

        // reset flags
        mcm_data.header_read = false;
        mcm_data.command_ID_read = false;
        mcm_data.data_read = false;
        mcm_data.tail_read = false;
        mcm_data.buffer_index = 0;
        memset(mcm_data.raw_buffer, 0, REF_MAX_PACKET_SIZE * 2);
    }
}<|MERGE_RESOLUTION|>--- conflicted
+++ resolved
@@ -1,9 +1,6 @@
 #include "RefSystem.hpp"
-<<<<<<< HEAD
 #include "utils/logger.hpp"
-=======
 #include "RefSystemPacketDefs.hpp"
->>>>>>> dc2eeeb5
 
 uint8_t generateCRC8(uint8_t* data, uint32_t len) {
     uint8_t CRC8 = 0xFF;
