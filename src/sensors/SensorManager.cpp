--- conflicted
+++ resolved
@@ -77,12 +77,8 @@
     }
     for (int i = 0; i < icm_sensor_count; i++) {
         icm_sensors[i]->read();
-<<<<<<< HEAD
         icm_sensors[i]->fix_raw_data();
         icm_sensors[i]->print();
-=======
-        // icm_sensors[i]->print();
->>>>>>> d6fbe5c3
     }
 
     for (int i = 0; i < rev_sensor_count; i++) {
