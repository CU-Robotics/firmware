--- conflicted
+++ resolved
@@ -82,25 +82,13 @@
 void SensorManager::read() {
     for (int i = 0; i < buff_sensor_count; i++) {
         buff_encoders[i]->read();
-<<<<<<< HEAD
     }
     for (int i = 0; i < icm_sensor_count; i++) {
         icm_sensors[i]->read();
-=======
-        // buff_encoders[i]->print();
-    }
-    for (int i = 0; i < icm_sensor_count; i++) {
-        icm_sensors[i]->read();
-        // icm_sensors[i]->print();
->>>>>>> 602ce195
     }
 
     for (int i = 0; i < rev_sensor_count; i++) {
         rev_sensors[i].read();
-<<<<<<< HEAD
-=======
-        // rev_sensors[i].print();
->>>>>>> 602ce195
     }
     if (lidar_sensor_count > 0) {
         lidar1->read();
@@ -112,10 +100,6 @@
     ref->read();
     for (int i = 0; i < tof_sensor_count; i++) {
         tof_sensors[i]->read();
-<<<<<<< HEAD
-=======
-        // tof_sensors[i]->print();
->>>>>>> 602ce195
     }
 }
 BuffEncoder* SensorManager::get_buff_encoder(int index) {
