--- conflicted
+++ resolved
@@ -26,21 +26,17 @@
     }
 
     // initilize the sensors
-
     // configure pins for the encoders
     int buff_enc_index = 0;
     for (int i = 0; i < NUM_SENSORS; i++) {
         if (config_data->sensor_info[i][0] != 0) continue;
         pinMode(config_data->sensor_info[i][1], OUTPUT);
         digitalWrite(config_data->sensor_info[i][1], HIGH);
-<<<<<<< HEAD
-        buff_encoders[buff_enc_index++] = new BuffEncoder(config_data->sensor_info[i][1]);
-=======
-        buff_encoders[i] = new BuffEncoder(config_data->sensor_info[i][1]);
-
-        //assign id for comms
-        buff_encoders[i]->setId(i);
->>>>>>> 33fb9884
+        buff_encoders[buff_enc_index] = new BuffEncoder(config_data->sensor_info[i][1]);
+
+        //assign id for comms
+        buff_encoders[buff_enc_index]->setId(buff_enc_index);
+        buff_enc_index++;
     }
 
     // configure pins for the ICM
@@ -84,7 +80,6 @@
         lidar1 = new D200LD14P(&Serial4, 0);
         lidar2 = new D200LD14P(&Serial5, 1);
     }
-<<<<<<< HEAD
 
     // initialize limit switches
     int limit_switch_index = 0;
@@ -92,8 +87,6 @@
         if (config_data->sensor_info[i][0] != 6) continue;
         limit_switches[limit_switch_index++] = new LimitSwitch(config_data->sensor_info[i][1]);
     }
-=======
->>>>>>> 33fb9884
 }
 
 void SensorManager::read() {
@@ -103,21 +96,15 @@
     for (int i = 0; i < icm_sensor_count; i++) {
         icm_sensors[i]->read();
     }
-
     for (int i = 0; i < rev_sensor_count; i++) {
         rev_sensors[i].read();
     }
-<<<<<<< HEAD
-    if (lidar_sensor_count > 0) {
-        lidar1->read();
-=======
 
     if (lidar_sensor_count > 0) {
         lidar1->set_yaw(estimated_state[3][0], estimated_state[3][1]);
         lidar1->read();
 
         lidar2->set_yaw(estimated_state[3][0], estimated_state[3][1]);
->>>>>>> 33fb9884
         lidar2->read();
     }
 
@@ -126,12 +113,8 @@
 
     // read tof sensors
     for (int i = 0; i < tof_sensor_count; i++) {
-<<<<<<< HEAD
-        tof_sensors[i]->read();
-=======
         // tof_sensors[i]->read();
         // tof_sensors[i]->print();
->>>>>>> 33fb9884
     }
 }
 BuffEncoder* SensorManager::get_buff_encoder(int index) {
