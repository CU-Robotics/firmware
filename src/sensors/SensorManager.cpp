#include "SensorManager.hpp"
<<<<<<< HEAD
#include "../utils/profiler.hpp"
#include "utils/logger.hpp"
=======
>>>>>>> dc2eeeb5

SensorManager::SensorManager() {
     // initialize refereree system
    ref = new RefSystem();
    ref->init();
};

SensorManager::~SensorManager() {
}

void SensorManager::init(const Config* config_data) {
    buff_sensor_count = config_data->num_of_buffEnc;
    icm_sensor_count = config_data->num_of_icm;
    rev_sensor_count = config_data->num_of_revEnc;
    tof_sensor_count = config_data->num_of_tof;
    lidar_sensor_count = config_data->num_of_lidar;
    limit_switch_count = config_data->num_of_limit_switch;

    for (int i = 0; i < NUM_SENSORS; i++) {
        int type = config_data->sensor_info[i][0];
        if (type != -1) {
            num_sensors[type]++;
        }
    }

    // initilize the sensors
    // configure pins for the encoders
    int buff_enc_index = 0;
    for (int i = 0; i < NUM_SENSORS; i++) {
        if (config_data->sensor_info[i][0] != 0) continue;
        pinMode(config_data->sensor_info[i][1], OUTPUT);
        digitalWrite(config_data->sensor_info[i][1], HIGH);
        buff_encoders[buff_enc_index] = new BuffEncoder(config_data->sensor_info[i][1]);

        //assign id for comms
        buff_encoders[buff_enc_index]->setId(buff_enc_index);
        buff_enc_index++;
    }

    // configure pins for the ICM
    pinMode(ICM_CS, OUTPUT);
    digitalWrite(ICM_CS, HIGH);

    // start SPI
    logger.println("Starting SPI");
    SPI.begin();

    // initialize ICMs
    for (int i = 0; i < icm_sensor_count; i++) {
        icm_sensors[i] = new ICM20649();
        icm_sensors[i]->init(icm_sensors[i]->CommunicationProtocol::SPI);
        icm_sensors[i]->set_gyro_range(4000);

        //assign id for comms
        icm_sensors[i]->setId(i);
    }
    if(icm_sensor_count > 0) calibrate_imus();

    // initialize rev encoders
    for (int i = 0; i < rev_sensor_count; i++) {
        rev_sensors[i].init(REV_ENC_PIN1 + i, true);

        //assign id for comms
        rev_sensors[i].setId(i);
    }

    // initialize TOFs
    for (int i = 0; i < tof_sensor_count; i++) {
        tof_sensors[i] = new TOFSensor();
        tof_sensors[i]->init();

        //assign id for comms
        tof_sensors[i]->setId(i);
    }

    // initialize LiDARs
    if (lidar_sensor_count > 0) {
        lidar1 = new D200LD14P(&Serial4, 0);
        lidar2 = new D200LD14P(&Serial5, 1);
    }

    // initialize limit switches
    int limit_switch_index = 0;
    for (int i = 0; i < NUM_SENSORS; i++) {
        if (config_data->sensor_info[i][0] != 6) continue;
        limit_switches[limit_switch_index++] = new LimitSwitch(config_data->sensor_info[i][1]);
    }
}

void SensorManager::read() {
    for (int i = 0; i < buff_sensor_count; i++) {
        buff_encoders[i]->read();
    }
    for (int i = 0; i < icm_sensor_count; i++) {
        icm_sensors[i]->read();
    }
    for (int i = 0; i < rev_sensor_count; i++) {
        rev_sensors[i].read();
    }
    if (lidar_sensor_count > 0) {
        lidar1->set_yaw(estimated_state[3][0], estimated_state[3][1]);
        lidar1->read();

        lidar2->set_yaw(estimated_state[3][0], estimated_state[3][1]);
        lidar2->read();
    }
    // read ref system
    ref->read();

    // read tof sensors
    for (int i = 0; i < tof_sensor_count; i++) {
        // tof_sensors[i]->read();
        // tof_sensors[i]->print();
    }
}
BuffEncoder* SensorManager::get_buff_encoder(int index) {
    return buff_encoders[index];
}

ICM20649* SensorManager::get_icm_sensor(int index) {
    return icm_sensors[index];
}

RevEncoder* SensorManager::get_rev_sensor(int index) {
    return &rev_sensors[index];
}

TOFSensor* SensorManager::get_tof_sensor(int index) {
    return tof_sensors[index];
}

LimitSwitch* SensorManager::get_limit_switch(int index) {
    return limit_switches[index];
}


D200LD14P* SensorManager::get_lidar_sensor(int index) {
    if (index == 0) {
        return lidar1;
    } else if (index == 1) {
        return lidar2;
    } else {
        return nullptr;
    }
}

void SensorManager::calibrate_imus() {
    logger.println("Calibrating IMU's...");
    float sum_x = 0;
    float sum_y = 0;
    float sum_z = 0;

    for (int i = 0; i < NUM_IMU_CALIBRATION; i++) {
        icm_sensors[0]->read();
        sum_x += icm_sensors[0]->get_gyro_X();
        sum_y += icm_sensors[0]->get_gyro_Y();
        sum_z += icm_sensors[0]->get_gyro_Z();
    }

    logger.printf("Calibrated offsets: %f, %f, %f\n", sum_x / NUM_IMU_CALIBRATION, sum_y / NUM_IMU_CALIBRATION, sum_z / NUM_IMU_CALIBRATION);
    icm_sensors[0]->set_offsets(sum_x / NUM_IMU_CALIBRATION, sum_y / NUM_IMU_CALIBRATION, sum_z / NUM_IMU_CALIBRATION);
}

void SensorManager::send_sensor_data_to_comms()
{
    //send sensor data to comms

    //send buff encoders
    for(int i = 0; i < buff_sensor_count; i++) {
        buff_encoder_sendables[i].data.m_angle = buff_encoders[i]->get_angle();
        buff_encoder_sendables[i].data.id = buff_encoders[i]->getId();
        buff_encoder_sendables[i].send_to_comms();
    }

    //send ICMs
    for(int i = 0; i < icm_sensor_count; i++) {
        icm_sendables[i].data.accel_X = icm_sensors[i]->get_accel_X();
        icm_sendables[i].data.accel_Y = icm_sensors[i]->get_accel_Y();
        icm_sendables[i].data.accel_Z = icm_sensors[i]->get_accel_Z();
        icm_sendables[i].data.gyro_X = icm_sensors[i]->get_gyro_X();
        icm_sendables[i].data.gyro_Y = icm_sensors[i]->get_gyro_Y();
        icm_sendables[i].data.gyro_Z = icm_sensors[i]->get_gyro_Z();
        icm_sendables[i].data.temperature = icm_sensors[i]->get_temperature();
        icm_sendables[i].data.id = icm_sensors[i]->getId();
        icm_sendables[i].send_to_comms();
    }

    //send rev encoders
    for(int i = 0; i < rev_sensor_count; i++) {
        rev_sensor_sendables[i].data.ticks = rev_sensors[i].get_angle_ticks();
        rev_sensor_sendables[i].data.radians = rev_sensors[i].get_angle_radians();
        rev_sensor_sendables[i].data.id = rev_sensors[i].getId();
        rev_sensor_sendables[i].send_to_comms();
    }

    //send TOFs
    for(int i = 0; i < tof_sensor_count; i++) {
        tof_sensor_sendables[i].data.latest_distance = tof_sensors[i]->get_latest_distance();
        tof_sensor_sendables[i].data.id = tof_sensors[i]->getId();
        tof_sensor_sendables[i].send_to_comms();
    }

    //send LiDARs
    //NOTE it seems like lidar is broken right now
    if(lidar_sensor_count > 0) {
        LidarDataPacketSI lidar_data[2] = {};
        lidar1->get_data(lidar_data);

        for (int i = 0; i < 2; i++) {
            lidar_sensor_sendables[i] = lidar_data[i];
            lidar_sensor_sendables[i].data.id = 0;
            lidar_sensor_sendables[i].send_to_comms();
        }

        lidar2->get_data(lidar_data);

        for (int i = 0; i < 2; i++) {
            lidar_sensor_sendables[i] = lidar_data[i];
            lidar_sensor_sendables[i].data.id = 1;
            lidar_sensor_sendables[i].send_to_comms();
        }
    }

}

int SensorManager::get_num_sensors(SensorType sensor_type) {
    switch (sensor_type) {
    case SensorType::BUFFENC:
        return buff_sensor_count;
    case SensorType::ICM:
        return icm_sensor_count;
    case SensorType::REVENC:
        return rev_sensor_count;
    case SensorType::TOF:
        return tof_sensor_count;
    case SensorType::LIDAR:
        return lidar_sensor_count;
    default:
        return 0;
    }
}
<|MERGE_RESOLUTION|>--- conflicted
+++ resolved
@@ -1,9 +1,5 @@
 #include "SensorManager.hpp"
-<<<<<<< HEAD
-#include "../utils/profiler.hpp"
-#include "utils/logger.hpp"
-=======
->>>>>>> dc2eeeb5
+#include "logger.hpp"
 
 SensorManager::SensorManager() {
      // initialize refereree system
