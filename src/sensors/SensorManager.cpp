#include "SensorManager.hpp"
#include "../utils/profiler.hpp"

SensorManager::SensorManager() {
     // initialize refereree system
    ref = new RefSystem();
    ref->init();
};

SensorManager::~SensorManager() {
}

void SensorManager::init(const Config* config_data) {
    buff_sensor_count = config_data->num_of_buffEnc;
    icm_sensor_count = config_data->num_of_icm;
    rev_sensor_count = config_data->num_of_revEnc;
    tof_sensor_count = config_data->num_of_tof;
    lidar_sensor_count = config_data->num_of_lidar;

    for (int i = 0; i < NUM_SENSORS; i++) {
        int type = config_data->sensor_info[i][0];
        if (type != -1) {
            num_sensors[type]++;
        }
    }

    // initilize the sensors

    // configure pins for the encoders
    for (int i = 0; i < buff_sensor_count; i++) {
        pinMode(config_data->sensor_info[i][1], OUTPUT);
        digitalWrite(config_data->sensor_info[i][1], HIGH);
        buff_encoders[i] = new BuffEncoder(config_data->sensor_info[i][1]);
    }

    // configure pins for the ICM
    pinMode(ICM_CS, OUTPUT);
    digitalWrite(ICM_CS, HIGH);

    // start SPI
    Serial.println("Starting SPI");
    SPI.begin();

    // initialize ICMs
    for (int i = 0; i < icm_sensor_count; i++) {
        icm_sensors[i] = new ICM20649();
        icm_sensors[i]->init(icm_sensors[i]->CommunicationProtocol::SPI);
        icm_sensors[i]->set_gyro_range(4000);

    }
    if(icm_sensor_count > 0) calibrate_imus();

    // initialize rev encoders
    for (int i = 0; i < rev_sensor_count; i++) {
        rev_sensors[i].init(REV_ENC_PIN1 + i, true);
    }

    // initialize TOFs
    for (int i = 0; i < tof_sensor_count; i++) {
        tof_sensors[i] = new TOFSensor();
        tof_sensors[i]->init();
    }

    // initialize LiDARs
    if (lidar_sensor_count > 0) {
        lidar1 = new D200LD14P(&Serial4, 0);
        lidar2 = new D200LD14P(&Serial5, 1);

    }


}

void SensorManager::read() {
    for (int i = 0; i < buff_sensor_count; i++) {
        buff_encoders[i]->read();
<<<<<<< HEAD
    }
    for (int i = 0; i < icm_sensor_count; i++) {
        icm_sensors[i]->read();
=======
        // buff_encoders[i]->print();
    }
    for (int i = 0; i < icm_sensor_count; i++) {
        icm_sensors[i]->read();
        // icm_sensors[i]->print();
>>>>>>> 0ba1f308
    }

    for (int i = 0; i < rev_sensor_count; i++) {
        rev_sensors[i].read();
<<<<<<< HEAD
=======
        // rev_sensors[i].print();
>>>>>>> 0ba1f308
    }
    if (lidar_sensor_count > 0) {
        lidar1->read();
        lidar2->read();
    }

    // read ref system

    ref->read();
    for (int i = 0; i < tof_sensor_count; i++) {
        tof_sensors[i]->read();
<<<<<<< HEAD
=======
        // tof_sensors[i]->print();
>>>>>>> 0ba1f308
    }
}
BuffEncoder* SensorManager::get_buff_encoder(int index) {
    return buff_encoders[index];
}

ICM20649* SensorManager::get_icm_sensor(int index) {
    return icm_sensors[index];
}

RevEncoder* SensorManager::get_rev_sensor(int index) {
    return &rev_sensors[index];
}

TOFSensor* SensorManager::get_tof_sensor(int index) {
    return tof_sensors[index];
}

D200LD14P* SensorManager::get_lidar_sensor(int index) {
    if (index == 0) {
        return lidar1;
    } else if (index == 1) {
        return lidar2;
    } else {
        return nullptr;
    }
}

void SensorManager::calibrate_imus() {
    Serial.println("Calibrating IMU's...");
    float sum_x = 0;
    float sum_y = 0;
    float sum_z = 0;

    float sum_accel_x = 0;
    float sum_accel_y = 0;
    float sum_accel_z = 0;

    for (int i = 0; i < NUM_IMU_CALIBRATION; i++) {
        icm_sensors[0]->read();
        sum_x += icm_sensors[0]->get_gyro_X();
        sum_y += icm_sensors[0]->get_gyro_Y();
        sum_z += icm_sensors[0]->get_gyro_Z();

        sum_accel_x += icm_sensors[0]->get_accel_X();
        sum_accel_y += icm_sensors[0]->get_accel_Y();
        sum_accel_z += icm_sensors[0]->get_accel_Z();
    }

    Serial.printf("Calibrated offsets: %f, %f, %f\n", sum_x / NUM_IMU_CALIBRATION, sum_y / NUM_IMU_CALIBRATION, sum_z / NUM_IMU_CALIBRATION);
    icm_sensors[0]->set_offsets(sum_x / NUM_IMU_CALIBRATION, sum_y / NUM_IMU_CALIBRATION, sum_z / NUM_IMU_CALIBRATION);
}

int SensorManager::get_num_sensors(SensorType sensor_type) {
    switch (sensor_type) {
    case SensorType::BUFFENC:
        return buff_sensor_count;
    case SensorType::ICM:
        return icm_sensor_count;
    case SensorType::REVENC:
        return rev_sensor_count;
    case SensorType::TOF:
        return tof_sensor_count;
    case SensorType::LIDAR:
        return lidar_sensor_count;
    default:
        return 0;
    }
}
<|MERGE_RESOLUTION|>--- conflicted
+++ resolved
@@ -74,25 +74,13 @@
 void SensorManager::read() {
     for (int i = 0; i < buff_sensor_count; i++) {
         buff_encoders[i]->read();
-<<<<<<< HEAD
     }
     for (int i = 0; i < icm_sensor_count; i++) {
         icm_sensors[i]->read();
-=======
-        // buff_encoders[i]->print();
-    }
-    for (int i = 0; i < icm_sensor_count; i++) {
-        icm_sensors[i]->read();
-        // icm_sensors[i]->print();
->>>>>>> 0ba1f308
     }
 
     for (int i = 0; i < rev_sensor_count; i++) {
         rev_sensors[i].read();
-<<<<<<< HEAD
-=======
-        // rev_sensors[i].print();
->>>>>>> 0ba1f308
     }
     if (lidar_sensor_count > 0) {
         lidar1->read();
@@ -104,10 +92,6 @@
     ref->read();
     for (int i = 0; i < tof_sensor_count; i++) {
         tof_sensors[i]->read();
-<<<<<<< HEAD
-=======
-        // tof_sensors[i]->print();
->>>>>>> 0ba1f308
     }
 }
 BuffEncoder* SensorManager::get_buff_encoder(int index) {
