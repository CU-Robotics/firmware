#ifndef SENSOR_MANAGER_HPP
#define SENSOR_MANAGER_HPP

#include "Sensor.hpp"
#include "config_layer.hpp"
#include "d200.hpp"
#include "dr16.hpp"
#include "ICM20649.hpp"
#include <SPI.h>
#include "buff_encoder.hpp"
#include "TOFSensor.hpp"
#include "rev_encoder.hpp"
#include "sensors/d200.hpp"
#include <Arduino.h>
#include "RefSystem.hpp"
<<<<<<< HEAD
#include "sensors/limit_switch.hpp"
=======
#include "comms/data/sendable.hpp"
>>>>>>> 33fb9884


#define NUM_SENSOR_TYPE 16
#define NUM_IMU_CALIBRATION 50000

/// @class SensorManager
/// @brief Class to manage sensors on the robot
class SensorManager {
public:

    /// @brief Constructor for the SensorManager class
    SensorManager();

/// @brief Destructor for the SensorManager class
    ~SensorManager();

/// @brief Initialize the sensor manager with configuration data
/// @param config_data pointer to configuration data
    void init(const Config* config_data);

    /// @brief Read all sensor data
    void read();

    /// @brief Get the specified buff encoder sensor from the array
    /// @param index index of the sensor object to get
    /// @return pointer to the buff encoder sensor
    BuffEncoder* get_buff_encoder(int index);

    /// @brief Get the specified ICM sensor from the array
    /// @param index index of the sensor object to get
    /// @return pointer to the ICM sensor
    ICM20649* get_icm_sensor(int index);

    /// @brief Get the specified REV sensor from the array
    /// @param index index of the sensor object to get
    /// @return pointer to the REV sensor
    RevEncoder* get_rev_sensor(int index);

    /// @brief Get the specified TOF sensor from the array
    /// @param index index of the sensor object to get
    /// @return pointer to the TOF sensor
    TOFSensor* get_tof_sensor(int index);

    /// @brief Get the specified LiDAR sensor
    /// @param index index of the sensor object to get, 0 or 1
    /// @return pointer to the LiDAR sensor
    D200LD14P* get_lidar_sensor(int index);

    /// @brief Get the specified limit switch
    /// @param index index of the sensor object to get
    /// @return pointer to the limit switch
    LimitSwitch* get_limit_switch(int index);

    /// @brief Get the number of sensors of the specified type
    /// @param sensor_type the type of sensor
    /// @return number of sensors of that type
    int get_num_sensors(SensorType sensor_type);


    /// @brief Get the referee system
    /// @return pointer to the referee system
    RefSystem* get_ref() {
        return ref;
    }

    /// @brief Calibrate the IMUs
    void calibrate_imus();

    /// @brief Send sensor data to comms
    void send_sensor_data_to_comms();

    /// @brief Set the estimated state of the robot
    /// @param estimated_state array of the estimated state
    void set_estimated_state(float estimated_state[STATE_LEN][3]) {
        memcpy(this->estimated_state, estimated_state, sizeof(this->estimated_state));
    }

private:
    /// @brief Array to store the estimated state of the robot, used by sensors that adjust from the estimated state
    float estimated_state[STATE_LEN][3] = { 0 };

    /// @brief Number of buff sensors
    int buff_sensor_count;

    /// @brief Number of ICM sensors
    int icm_sensor_count;

    /// @brief Number of Rev sensors
    int rev_sensor_count;

    /// @brief Number of TOF sensors
    int tof_sensor_count;

    /// @brief Number of LiDAR sensors
    int lidar_sensor_count;

    /// @brief Number of limit switches
    int limit_switch_count;

    /// @brief Array to store the number of sensors for each sensor type (Indexes for each sensor type are defined in the config.yaml file)
    int num_sensors[NUM_SENSORS];

    /// @brief Array to store robot ICM IMUs
    ICM20649* icm_sensors[NUM_SENSOR_TYPE];

    /// @brief Array to store robot ICM IMU sendables to be used with comms
    Comms::Sendable<ICMSensorData> icm_sendables[NUM_SENSOR_TYPE];

    /// @brief Array to store robot buff encoders
    BuffEncoder* buff_encoders[NUM_SENSOR_TYPE];

    /// @brief Array to store robot buff encoder sendables to be used with comms
    Comms::Sendable<BuffEncoderData> buff_encoder_sendables[NUM_SENSOR_TYPE];

    /// @brief Array to store robot rev encoders
    /// @note The rev encoder fails to finish reading if it is a pointer/new object
    // TODO: Fix this
    RevEncoder rev_sensors[NUM_SENSOR_TYPE];

    /// @brief Array to store robot rev encoder sendables to be used with comms
    Comms::Sendable<RevSensorData> rev_sensor_sendables[NUM_SENSOR_TYPE];

    /// @brief Array to store TOF sensors
    TOFSensor* tof_sensors[NUM_SENSOR_TYPE];

    /// @brief Array to store TOF sensor sendables to be used with comms
    Comms::Sendable<TOFSensorData> tof_sensor_sendables[NUM_SENSOR_TYPE];

    /// @brief First LiDAR sensor
    D200LD14P* lidar1;

    /// @brief Second LiDAR sensor
    D200LD14P* lidar2;

<<<<<<< HEAD
    /// @brief Array of limit switches
    LimitSwitch* limit_switches[NUM_SENSOR_TYPE];

    /// @brief Array of LiDAR sensor data structs
    LidarSensorData* lidar_sensors_data;
=======
    /// @brief Array of LiDAR sensor sendables to be used with comms
    Comms::Sendable<LidarDataPacketSI> lidar_sensor_sendables[2];
>>>>>>> 33fb9884

    /// @brief Referee system
    RefSystem* ref;
};

#endif // SENSOR_MANAGER_HPP<|MERGE_RESOLUTION|>--- conflicted
+++ resolved
@@ -13,11 +13,8 @@
 #include "sensors/d200.hpp"
 #include <Arduino.h>
 #include "RefSystem.hpp"
-<<<<<<< HEAD
+#include "comms/data/sendable.hpp"
 #include "sensors/limit_switch.hpp"
-=======
-#include "comms/data/sendable.hpp"
->>>>>>> 33fb9884
 
 
 #define NUM_SENSOR_TYPE 16
@@ -152,16 +149,11 @@
     /// @brief Second LiDAR sensor
     D200LD14P* lidar2;
 
-<<<<<<< HEAD
     /// @brief Array of limit switches
     LimitSwitch* limit_switches[NUM_SENSOR_TYPE];
 
-    /// @brief Array of LiDAR sensor data structs
-    LidarSensorData* lidar_sensors_data;
-=======
     /// @brief Array of LiDAR sensor sendables to be used with comms
     Comms::Sendable<LidarDataPacketSI> lidar_sensor_sendables[2];
->>>>>>> 33fb9884
 
     /// @brief Referee system
     RefSystem* ref;
