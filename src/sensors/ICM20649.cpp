#include "ICM20649.hpp"
#include <cassert>

// initialize ICM
void ICM20649::init(CommunicationProtocol protocol) {
    // assign protocol to object.
    this->protocol = protocol;
    // begin sensor depending on selected protocol
    switch (protocol) {
    case I2C:
    {
        // start I2C communication
        if (!sensor.begin_I2C()) {
            Serial.println("ICM: Failed to begin I2C");
        }
        break;
    }
    case SPI:
    {
        // start SPI communication
        if (!sensor.begin_SPI(ICM_CS, ICM_SCK, ICM_MISO, ICM_MOSI))
        {
            Serial.println("ICM: Failed to begin SPI");
        }
        break;
    }
    default:
    {
        // any other value is unexpected and will not allow the sensor to function.
        assert(false && "Invalid ICM20649 protocol selected! Expects only I2C or SPI.");
        break;
    }
    }

    // set data ranges
    // sensor.setAccelRange(ICM20649_ACCEL_RANGE_30_G);
    // sensor.setGyroRange(ICM20649_GYRO_RANGE_4000_DPS);

    // // set bit period (via divisor setting). 12-bit, Max (slowest) is 4095, min (fastest) is 0.
    // sensor.setAccelRateDivisor(0);
    // accel_rate = get_accel_data_rate();

    // // set bit period (via divisor setting). 8-bit, Max (slowest) is 255, min (fastest) is 0.
    // sensor.setGyroRateDivisor(0);
    // gyro_rate = get_gyro_data_rate();
}

void ICM20649::read() {
    // get the event data from the sensor class
    sensor.getEvent(&accel, &gyro, &temp);

    // assign result to this object's members.
    // could increase efficiency by specifying which values we need, and only assigning values to the object's members from that.
    // However, getEvent will read all values from the sensor regardless, and assigning these values is very fast

    accel_X = accel.acceleration.x;
    accel_Y = accel.acceleration.y;
    accel_Z = accel.acceleration.z;
    gyro_X = gyro.gyro.x;
    gyro_Y = gyro.gyro.y;
    gyro_Z = gyro.gyro.z;

    temperature = temp.temperature;
}

// calculate the approximate acceleration data rate (Hz) from the divisor.
float ICM20649::get_accel_data_rate() {
    // equation from Adafruit ICM20649 example code
    return 1125 / (1.0 + sensor.getAccelRateDivisor());
}

// calculate the approximate gyroscope data rate from the divisor.
float ICM20649::get_gyro_data_rate() {
    // equation from Adafruit ICM20649 example code
    return gyro_rate = 1100 / (1.0 + sensor.getGyroRateDivisor());
}

void ICM20649::set_gyro_range(int gyro_rate_range) {
    switch (gyro_rate_range) {
    default:
        sensor.setGyroRange(ICM20649_GYRO_RANGE_500_DPS);
        break;
    case (500):
        sensor.setGyroRange(ICM20649_GYRO_RANGE_500_DPS);
        break;
    case (1000):
        sensor.setGyroRange(ICM20649_GYRO_RANGE_1000_DPS);
        break;
    case (2000):
        sensor.setGyroRange(ICM20649_GYRO_RANGE_2000_DPS);
        break;
    case (4000):
        sensor.setGyroRange(ICM20649_GYRO_RANGE_4000_DPS);
        break;
    }
<<<<<<< HEAD
=======

    Serial.println(sensor.getGyroRange());
}

// implenet seralize and deserialize
void ICM20649::serialize(uint8_t* buffer, size_t& offset) {
    //returns the acceleration with the offset applied
    float corrected_accel_X = get_accel_X();
    float corrected_accel_Y = get_accel_Y();
    float corrected_accel_Z = get_accel_Z();
    float corrected_gyro_X = get_gyro_X();
    float corrected_gyro_Y = get_gyro_Y();
    float corrected_gyro_Z = get_gyro_Z();
    //  code that prints out raw bytes of the buffer for this sensor
    // Serial.print("ICM20649: ");
    // for (int i = 0; i < 28; i++) {
    //     for (int ii = 0; ii <= 7; ii++) {
    //         int k = buffer[i + offset] >> ii;
    //         if (k & 1) {
    //             Serial.print("1");
    //         } else {
    //             Serial.print("0");
    //         }
    //         Serial.print(" ");
    //     }
    //     Serial.println(" ");
    // }

    memcpy(buffer + offset, &corrected_accel_X, sizeof(corrected_accel_X));
    offset += sizeof(corrected_accel_X);
    memcpy(buffer + offset, &corrected_accel_Y, sizeof(corrected_accel_Y));
    offset += sizeof(corrected_accel_Y);
    memcpy(buffer + offset, &corrected_accel_Z, sizeof(corrected_accel_Z));
    offset += sizeof(corrected_accel_Z);
    memcpy(buffer + offset, &corrected_gyro_X, sizeof(corrected_gyro_X));
    offset += sizeof(corrected_gyro_X);
    memcpy(buffer + offset, &corrected_gyro_Y, sizeof(corrected_gyro_Y));
    offset += sizeof(corrected_gyro_Y);
    memcpy(buffer + offset, &corrected_gyro_Z, sizeof(corrected_gyro_Z));
    offset += sizeof(corrected_gyro_Z);
    memcpy(buffer + offset, &temperature, sizeof(temperature));
    offset += sizeof(temperature);
>>>>>>> 329e0f14
}<|MERGE_RESOLUTION|>--- conflicted
+++ resolved
@@ -93,10 +93,6 @@
         sensor.setGyroRange(ICM20649_GYRO_RANGE_4000_DPS);
         break;
     }
-<<<<<<< HEAD
-=======
-
-    Serial.println(sensor.getGyroRange());
 }
 
 // implenet seralize and deserialize
@@ -137,5 +133,4 @@
     offset += sizeof(corrected_gyro_Z);
     memcpy(buffer + offset, &temperature, sizeof(temperature));
     offset += sizeof(temperature);
->>>>>>> 329e0f14
 }