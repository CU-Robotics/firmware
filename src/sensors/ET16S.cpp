--- conflicted
+++ resolved
@@ -71,24 +71,11 @@
 	set_channel_data();
 	//Check flag byte for disconnect
 	test_connection();
-<<<<<<< HEAD
-	//if(channel[5].kind==InputKind::THREE_SWITCH){logger.print("ITS TRUE");}
-	///print_raw_bin(m_inputRaw);
-	//print_format_bin(16);
-	print();
-	//print_raw();
-=======
->>>>>>> f5a35093
 }
 
 void ET16S::print() {
 	for (int i = 0; i < ET16S_INPUT_VALUE_COUNT; i++) {
-<<<<<<< HEAD
-		logger.print(channel[i].data);
-		logger.print(" ");
-=======
-		Serial.printf("%f ", channel[i].data);
->>>>>>> f5a35093
+		logger.printf(LogDestination::Serial, "%f ", channel[i].data);
 	}
 
 	logger.println();
