#include "test_balancing.hpp"

void balancing_test::init(){
    slowdalay_help = micros();

    saftymode = 0;
    o_data.Q = 0.1; // Need tune
    o_data.R = 0.01; // Need tune
    //PID1:roll, PID2:Leg length
    float gain1[4] = {K1_P, K1_I, K1_D, K1_F};
    float gain2[4] = {K2_P, K2_I, K2_D, K2_F};
    pid1.set_K(gain1);
    pid2.set_K(gain2);

    // p matrix for average leg length
    float tempp[P_LOCO_ROW][4][10] = {
        {
            {-0.004988, -0.492583, -0.692328, -0.335418, -4.278189, 2.451018, -33.032354, 0.807295, -5.586113, 8.171809, },
            {-0.004988, -0.492583, 0.692328, 0.335418, -33.032354, 0.807295, -4.278189, 2.451018, -5.586113, 8.171809, },
            {-0.053808, -5.445945, -16.888732, -9.605356, 63.661038, -1.160141, -92.137707, -2.950698, -9.794040, -9.269146, },
            {-0.053808, -5.445945, 16.888732, 9.605356, -92.137707, -2.950698, 63.661038, -1.160141, -9.794040, -9.269146, },
        },
        {
            {0.004581, 0.452296, -0.633759, -0.379367, 11.240465, -2.320798, 24.199234, -0.892503, 3.008807, -8.541022, },
            {0.004581, 0.452296, 0.633759, 0.379367, 24.199234, -0.892503, 11.240465, -2.320798, 3.008807, -8.541022, },
            {0.054860, 5.550935, 17.806997, 10.068808, -78.638139, 0.118802, 110.875300, 3.780970, 9.860384, 8.548563, },
            {0.054860, 5.550935, -17.806997, -10.068808, 110.875300, 3.780970, -78.638139, 0.118802, 9.860384, 8.548563, },
        },
        {
            {-0.001500, -0.148628, 1.266838, 0.743607, -12.730305, -0.153344, -0.519193, 0.621362, 0.082904, 3.465651, },
            {-0.001500, -0.148628, -1.266838, -0.743607, -0.519193, 0.621362, -12.730305, -0.153344, 0.082904, 3.465651, },
            {-0.021445, -2.169035, -6.193862, -3.528105, 34.085811, 0.864260, -48.383805, -2.138287, -3.695324, -2.801666, },
            {-0.021445, -2.169035, 6.193862, 3.528105, -48.383805, -2.138287, 34.085811, 0.864260, -3.695324, -2.801666, },
        },
        {
            {-0.002639, -0.267277, -0.311739, -0.159983, -1.620400, -0.252320, -1.843812, -0.218168, -0.295586, -0.672807, },
            {-0.002639, -0.267277, 0.311739, 0.159983, -1.843812, -0.218168, -1.620400, -0.252320, -0.295586, -0.672807, },
            {0.004026, 0.406977, -0.277820, -0.171681, 1.865117, 0.399568, 0.292885, -0.164171, -18.073381, -4.815776, },
            {0.004026, 0.406977, 0.277820, 0.171681, 0.292885, -0.164171, 1.865117, 0.399568, -18.073381, -4.815776, },
        },
    };
    
    memcpy(p,tempp,sizeof(tempp));
    
    // For test purpose
    // float tempK[4][10] = { //18cm
    //     {-0.3157,-0.6659,-0.2234,-0.1460,-4.6021,-0.5745,-1.7850,-0.1971,-3.0104,-0.4326}, 
    //     {-0.3157,-0.6659,0.2234,0.1460,-1.7850,-0.1971,-4.6021,-0.5745,-3.0104,-0.4326}, 
    //     {0.0557,0.1116,-1.0806,-0.8358,6.7055,0.7714,-7.0740,-0.7067,-222.0533,-7.2328}, 
    //     {0.0557,0.1116,1.0806,0.8358,-7.0740,-0.7067,6.7055,0.7714,-222.0533,-7.2328}
    //     };
    // float tempK[4][10] = { //14cm
    //     {-0.3156, -0.6698, -0.2668, -0.1803, -4.2308, -0.5405, -1.9738, -0.2102, -3.4205, -0.5236}, 
    //     { -0.3156, -0.6698, 0.2668, 0.1803, -1.9738, -0.2102, -4.2308, -0.5405, -3.4205, -0.5236}, 
    //     {0.0647, 0.1300, -0.9773, -0.7482, 6.0704, 0.7614, -6.3280, -0.6935, -221.9400, -7.2531}, 
    //     {0.0647, 0.1300, 0.9773, 0.7482, -6.3280, -0.6935, 6.0704, 0.7614, -221.9400, -7.2531}
    //     };  

    // float tempK[4][10] = { //18cm
    //     {-0.4067, -1.0474,  0.2169,  0.2144, -6.9541, -0.7964,  0.3102, -0.0582,   7.6073, -0.1897}, 
    //     {-0.4067, -1.0474, -0.2169, -0.2144,  0.3102, -0.0582, -6.9541, -0.7964,   7.6073, -0.1897}, 
    //     {-0.0356, -0.0950, -0.4804, -0.3670,  1.6239,  0.1489, -3.0520, -0.2545, -74.4254, -3.1695}, 
    //     {-0.0356, -0.0950,  0.4804,  0.3670, -3.0520, -0.2545,  1.6239,  0.1489, -74.4254, -3.1695}
    //     };  

    // memcpy(K,tempK,sizeof(tempK));

    //ref for test
    _ref_data.goal_l = 0.25;
    _ref_data.goal_roll = 0;
    _ref_data.s = 0; 
    _ref_data.b_speed = 0;
    _ref_data.pitch = 0;
    _ref_data.pitch_dot = 0;
    _ref_data.theta_ll = 0;
    _ref_data.theta_ll_dot = 0;
    _ref_data.theta_lr = 0;
    _ref_data.theta_lr_dot = 0;
    _ref_data.yaw_dot = 0;
}

void balancing_test::set_data(balancing_sensor_data data){ // Convert 65535 to randiance
    _data = data;
    _data.angle_fr = _data.angle_fr / 182.04166666666666666666666666667;
    _data.angle_fr -= 9.5431;
    _data.angle_fl = _data.angle_fl / 182.04166666666666666666666666667;
    _data.angle_fl += 9.5431;
    _data.angle_bl = _data.angle_bl / 182.04166666666666666666666666667;
    _data.angle_bl -= 9.5431;
    _data.angle_br = _data.angle_br / 182.04166666666666666666666666667;
    _data.angle_br += 9.5431;

    _data.angle_fr *= DEG_TO_RAD;
    _data.angle_fl *= DEG_TO_RAD;
    _data.angle_bl *= DEG_TO_RAD;
    _data.angle_br *= DEG_TO_RAD;
}

void balancing_test::limit_write(){

}

void balancing_test::test_write(){
}


void balancing_test::observer(){
    _dt = timer.delta();
    o_data.control_yaw += _data.gyro_yaw * _dt;
    

    o_data.gyro_yaw_dot = (_data.gyro_yaw - o_data.gyro_yaw_old) / _dt;
    o_data.gyro_yaw_old = _data.gyro_yaw;
//---------------------------------------------------------Left Leg Forward Kinematics & Jacobian--------------------------------------------------------------
    float phi4_l =   (2 * M_PI - _data.angle_fl); 
    float phi1_l = (M_PI - _data.angle_bl); 
    float cphi1_l = cos(phi1_l ); //pi/2 - M3
    float sphi1_l = sin(phi1_l);
    float cphi4_l = cos(phi4_l); //2*pi - M2
    float sphi4_l = sin(phi4_l);

    float xBl = l_u * cphi1_l; 
    float yBl = l_u * sphi1_l;
    float xDl = 2 * l_a + l_u * cphi4_l;
    float yDl = l_u * sphi4_l;
    float lBDl = sqrt((xBl - xDl) * (xBl - xDl) + (yBl - yDl) * (yBl - yDl));
    float A0l = 2 * (xBl - xDl) * l_l;
    float b0l = 2 * (yBl - yDl) * l_l;
    float C0l = -(lBDl * lBDl);

    float phihelpl = sqrt(b0l * b0l + A0l * A0l - C0l * C0l);
    float phi2l= 2 * atan2(b0l - phihelpl, C0l + A0l);
    float phi3l= 2 * atan2(phihelpl - b0l, C0l - A0l);
    float xCl = l_u * cphi1_l + l_l * cos(phi2l);
    float yCl = l_u * sphi1_l+ l_l * sin(phi2l);

    float helpingl = (xCl - l_a);
    o_data.ll = sqrt(yCl * yCl + helpingl * helpingl); //ll
    float phi0l = atan2(yCl, helpingl); //phi 0

    o_data.jl[0][0] = (l_u * sin(phi0l - phi3l) * sin(phi1_l - phi2l)) / sin(phi2l - phi3l); 
    o_data.jl[0][1] = -(l_u * cos(phi0l - phi3l) * sin(phi1_l - phi2l)) / (o_data.ll * sin(phi2l - phi3l));
    o_data.jl[1][0] = (l_u * sin(phi0l - phi2l) * sin(phi3l - phi4_l)) / sin(phi2l - phi3l);
    o_data.jl[1][1] = -(l_u * cos(phi0l - phi2l) * sin(phi3l - phi4_l)) / (o_data.ll * sin(phi2l - phi3l));

    o_data.theta_ll = -(fmod((M_PI_2 - phi0l - _data.imu_angle_pitch), 2 * M_PI)); // This is the correct one 
 //----------------------------------------------------Right Leg Forward Kinematics & Jacobian--------------------------------------------------
    float phi4_r = _data.angle_fr;
    float phi1_r = (_data.angle_br - M_PI); 
    float cphi1r = cos(phi1_r); 
    float sphi1r = sin(phi1_r);
    float cphi4r = cos(phi4_r);
    float sphi4r = sin(phi4_r);

    float xBr = l_u * cphi1r;
    float yBr = l_u * sphi1r;
    float xDr = 2 * l_a + l_u * cphi4r;
    float yDr = l_u * sphi4r;
    float lBDr = sqrt((xBr - xDr) * (xBr - xDr) + (yBr - yDr) * (yBr - yDr));

    float a0r = 2 * (xBr - xDr) * l_l;
    float b0r = 2 * (yBr - yDr) * l_l;
    float c0r = -(lBDr * lBDr);    

    float phihelpr = sqrt(b0r * b0r + a0r * a0r - c0r * c0r);
    float phi2r= 2 * atan2(b0r - phihelpr, c0r + a0r);
    float phi3r= 2 * atan2(phihelpr - b0r, c0r - a0r);

    float xCr = l_u * cphi1r + l_l * cos(phi2r);
    float yCr = l_u * sphi1r + l_l * sin(phi2r);

    float helpingr = xCr - l_a;
    o_data.lr = sqrt(yCr * yCr + helpingr * helpingr); 
    float phi0r = atan2(yCr, helpingr);
    o_data.jr[0][0]  = (l_u * sin(phi0r - phi3r) * sin(phi1_r - phi2r)) / sin(phi2r - phi3r); 
    o_data.jr[0][1]  = -(l_u * cos(phi0r - phi3r) * sin(phi1_r - phi2r)) / (o_data.ll * sin(phi2r - phi3r));
    o_data.jr[1][0]  = (l_u * sin(phi0r - phi2r) * sin(phi3r - phi4_r)) / sin(phi2r - phi3r);
    o_data.jr[1][1]  = -(l_u * cos(phi0r - phi2r) * sin(phi3r - phi4_r)) / (o_data.ll *sin(phi2r - phi3r));

    o_data.theta_lr = -(fmod((M_PI_2 - phi0r - _data.imu_angle_pitch), (2 * M_PI)));
    

//----------------------------------------------------Calculate Theta_of_leg_dot for both leg--------------------------------------
    float phi2_dot_l = (l_u *((_data.speed_bl * sphi1_l - _data.speed_fl * sphi4_l) * cos(phi3l) + ((-_data.speed_bl) * cphi1_l + _data.speed_fl * cphi4_l) * sin(phi3l))) / (l_l * sin(phi2l - phi3l));
    float xC_dot_l = -(l_u * (-_data.speed_bl) * sphi1_l + l_l * phi2_dot_l * sin(phi2l));
    float yC_dot_l = (l_u * (-_data.speed_bl) * cphi1_l + l_l * phi2_dot_l * cos(phi2l));
    o_data.ll_dot = ((helpingl*xC_dot_l + yCl*yC_dot_l)/o_data.ll);
    o_data.theta_ll_dot = (((helpingl*yC_dot_l) - (yCl * xC_dot_l)) / (helpingl * helpingl + yCl * yCl)) - _data.gyro_pitch;


    float phi2_dot_r = (l_u * ((-_data.speed_br * sphi1r + _data.speed_fr * sphi4r) * cos(phi3r) + (_data.speed_br * cphi1r - _data.speed_fr * cphi4r) * sin(phi3r))) / (l_l * sin(phi2r - phi3r));
    float xC_dot_r = -(l_u * _data.speed_br * sphi1r + l_l * phi2_dot_r * sin(phi2r));
    float yC_dot_r = (l_u * _data.speed_br * cphi1r + l_l * phi2_dot_r * cos(phi2r));
    o_data.lr_dot = ((helpingr*xC_dot_r + yCr*yC_dot_r)/o_data.lr);
    o_data.theta_lr_dot = (((helpingr*yC_dot_r) - (yCr * xC_dot_r)) / (helpingr * helpingr + yCr * yCr)) - _data.gyro_pitch;
//--------------------------------------------------------------b_s and filter for it--------------------------------------------------------
<<<<<<< HEAD
    o_data.wheel_speed_filtered =  (1/2) * (R_w) * (_data.speed_wr - _data.speed_wl); // s_dot //speed 
=======
    

    // o_data.wheel_speed_filtered =  1/2 * 0.05 * (_data.speed_wr - _data.speed_wl) ; // s_dot //speed 
    o_data.wheel_speed_filtered =  0.05/2 * (-_data.speed_wl + _data.speed_wr) ;

    Serial.printf("waggle graph %s %f \n", "s_dot", o_data.wheel_speed_filtered);
    Serial.printf("waggle graph %s %f \n", "omega_wheel_l",_data.speed_wl);
    Serial.printf("waggle graph %s %f \n", "omega_wheel_r",_data.speed_wr);

>>>>>>> dafa06dd
    o_data.wheel_speed_dot = (o_data.wheel_speed_filtered - o_data.wheel_speed_old) / _dt;
    o_data.wheel_speed_old = o_data.wheel_speed_filtered;
    o_data.b_speed = (1/2) * (R_w) * (_data.speed_wr - _data.speed_wl) - (1/2) * (o_data.ll*(o_data.theta_ll_dot + _data.imu_angle_pitch)*cos(phi0l) + o_data.lr*(o_data.theta_lr_dot + _data.imu_angle_pitch)*cos(phi0r)) - (1/2)* (o_data.ll_dot * sin(phi0l) + o_data.lr_dot * sin(phi0r));


    o_data.control_s += o_data.wheel_speed_filtered * _dt;    
//-------------------------------------------filter by a falman filter (I will update this soon) ---------------------------------------------------------------------
    // For the x we have [v,a]^T 
    // predict 
    
    // Update

    return;
}


void balancing_test::control(){
        /** Initialize all output variables */
    _write.torque_fr = 0;
    _write.torque_fl = 0;
    _write.torque_bl = 0;
    _write.torque_br = 0;
    _write.torque_wl = 0;
    _write.torque_wr = 0;

//----------------------------------------------------------------leg_controller---------------------------------------------------------------------
    float l = (o_data.ll + o_data.lr) / 2; // Get the average leg length 
    // float F_psi = 1 * pid1.filter(_dt, NOBOUND, WARP, _ref_data.goal_roll, _data.imu_angle_roll, 0.4); //Set the PID for roll angle
    float F_psi = 1 * pid1.filter(_dt, NOBOUND, WARP, _ref_data.goal_roll, _data.imu_angle_roll, 0.9, true, _data.gyro_roll); //Set the PID for roll angle using sensor derivative data.
    // float F_l = 1 * pid2.filter(_dt, NOBOUND, NOWARP, _ref_data.goal_l, l, 0.9); //Set the PID for leg length 
    float F_l = 1 * pid2.filter(_dt, NOBOUND, NOWARP, _ref_data.goal_l, l, 0.9, true, ((o_data.lr_dot + o_data.ll_dot) * 0.5f)); //Set the PID for leg length using encoder data

    // float iF_r = ((((m_b / 2) + (eta_l * m_l)) * l * _data.gyro_pitch * o_data.wheel_speed_filtered) / 2) / R_l;
    // float iF_l = -iF_r; 

    //Inertial Feedforward (IF) calculation
<<<<<<< HEAD
    float iF_l = ((m_b / 2) + (eta_l * m_l))*(-(o_data.gyro_yaw_dot * R_l) + o_data.wheel_speed_dot) * sin(o_data.theta_ll);
    float iF_r = ((m_b / 2) + (eta_l * m_l))*((o_data.gyro_yaw_dot * R_l) + o_data.wheel_speed_dot) * sin(o_data.theta_lr);
=======
    float iF_l = ((m_b / 2) + (eta_l * m_l))*(-o_data.gyro_yaw_dot * R_l + o_data.wheel_speed_dot) * sin(o_data.theta_ll);
    float iF_r = ((m_b / 2) + (eta_l * m_l))*(o_data.gyro_yaw_dot * R_l + o_data.wheel_speed_dot) * sin(o_data.theta_lr);
>>>>>>> dafa06dd
//-----------------------------------------------------------------gravity feed forware-------------------------------------------------------------------
    float costheta_l = cos(o_data.theta_ll);
    float costheta_r = cos(o_data.theta_lr);

    float GF_help = (m_b / 2 + m_l * eta_l) * G_CONSTANT;
    float gF_l = GF_help * costheta_l;
    float gF_r = GF_help * costheta_r; 
    float F_bll = F_psi + F_l + iF_l + gF_l;
    float F_blr = -F_psi + F_l + iF_r + gF_r; 

    _debug_data.F_psi = F_psi;

//---------------------------------------------------------------The NormalF Left------------------------------------------------------------------------
    float F_whl = F_bll * costheta_l + m_l * ( G_CONSTANT + _data.imu_accel_z - (1-eta_l) * o_data.ll_ddot * costheta_l);

//----------------------------------------------------------------The NormalF Right----------------------------------------------------------------------- 
    float F_whr = F_blr * costheta_r + m_l * ( G_CONSTANT + _data.imu_accel_z - (1-eta_l) * o_data.lr_ddot * costheta_r);

    // do nothing check
    if(F_whl > F_WH_OUTPUT_LIMIT_NUM && F_whr > F_WH_OUTPUT_LIMIT_NUM)
        return;

//---------------------------------------------------------------locomotion_controller--------------------------------------------------------------------------
//--------------------------------------------------------------Acceleration Saturation---------------------------------------------------------------------------
    float dx[10];
    // dx[0] = 0; //Ignore // s
    dx[0] = _ref_data.s - o_data.control_s; // s
    dx[1] = _ref_data.b_speed - o_data.wheel_speed_filtered; // speed
    // dx[2] = 0; //Ignore // yaw
    dx[2] = _ref_data.yaw - o_data.control_yaw; // yaw angle //We don't have this data and don't need it
    dx[3] = _ref_data.yaw_dot - _data.gyro_yaw; // yaw rotational speed in deg
    dx[4] = _ref_data.theta_ll - o_data.theta_ll; // theta_ll
    dx[5] = _ref_data.theta_ll_dot - o_data.theta_ll_dot; // theta_ll_dot
    dx[6] = _ref_data.theta_lr - o_data.theta_lr; // theta_lr
    dx[7] = _ref_data.theta_lr_dot - o_data.theta_lr_dot; // theta_lr_dot
    dx[8] = _ref_data.pitch - _data.imu_angle_pitch; // pitch
    dx[9] = _ref_data.pitch_dot - _data.gyro_pitch; // pitch_dot

//----------------------------------------------------------------Leg Length to K------------------------------------------------------------------------------
    // K from Full scale LQR
    // for(int i = 0; i < 4; i++) 
    //     for(int j = 0; j < 10; j++) 
    //         K[i][j] = p[0][i][j] * o_data.ll * o_data.ll + p[1][i][j] * o_data.ll * o_data.lr + p[2][i][j] * o_data.ll + p[3][i][j] * o_data.lr * o_data.lr + p[4][i][j] * o_data.lr + p[5][i][j];
    // K is 4x10 matrix 
    // 4x10 x 10x1 matrix multi (K * dx) 

    //K from single leg Length LQR
    for(int i = 0; i < 4; i++) 
        for(int j = 0; j < 10; j++) 
            K[i][j] = p[0][i][j] * l * l * l + p[1][i][j] * l * l + p[2][i][j] * l + p[3][i][j];

    
    float T_bll = 0;  
    float T_blr = 0;

    for(int i = 0; i < 10; i++){
        _write.torque_wl += K[0][i] * dx[i];
        _write.torque_wr += K[1][i] * dx[i];
        T_bll += K[2][i] * dx[i];
        T_blr += K[3][i] * dx[i];
    } 


    // // wheels limit //May not be used
    // if(output[T_LWL_OUTPUT_NUM] > WHEEL_UPPER_LIMIT) output[T_LWL_OUTPUT_NUM] = WHEEL_UPPER_LIMIT;
    //     else if(output[T_LWL_OUTPUT_NUM] < WHEEL_LOWER_LIMIT) output[T_LWL_OUTPUT_NUM] = WHEEL_LOWER_LIMIT;
    // if(output[T_LWR_OUTPUT_NUM] > WHEEL_UPPER_LIMIT) output[T_LWR_OUTPUT_NUM] = WHEEL_UPPER_LIMIT;
    //     else if(output[T_LWR_OUTPUT_NUM] < WHEEL_LOWER_LIMIT) output[T_LWR_OUTPUT_NUM] = WHEEL_LOWER_LIMIT;

    //2x2 * 2x1 
    // jl[a][b]   *   F_bll
    //   [c][d]       T_bll
    // = [af + bt]
    //   [cf + dt]
//--------------------------------------------------------------Left side force---------------------------------------------------------------------------------
    if(F_whl <= F_WH_OUTPUT_LIMIT_NUM){
        _write.torque_fl = o_data.jl[0][0] * F_bll + o_data.jl[0][1] * T_bll;
        _write.torque_bl = o_data.jl[1][0] * F_bll + o_data.jl[1][1] * T_bll;
    }else{
        _write.torque_wl = 0;
    }
//-----------------------------------------------------------Right side check force------------------------------------------------------------------------------
    if(F_whr <= F_WH_OUTPUT_LIMIT_NUM){
        _write.torque_fr = o_data.jr[0][0] * F_blr + o_data.jr[0][1] * T_blr;
        _write.torque_br = o_data.jr[1][0] * F_blr + o_data.jr[1][1] * T_blr;
    }else{
        _write.torque_wr = 0;
    }
//-------------------------------------------------------------Calculate CAN value-----------------------------------------------
    
    int wheel_motor__left_sign = -1;
    int wheel_motor__right_sign = 1;
    int leg_motor__left_sign = -1;
    int leg_motor__right_sign = 1;


    if(_write.torque_wl > WHEEL_MOTOR_limit)
    _write.torque_wl = WHEEL_MOTOR_limit;
    if(_write.torque_wl < -WHEEL_MOTOR_limit)
    _write.torque_wl = -WHEEL_MOTOR_limit;
    _write.torque_wl /= wheel_motor__left_sign * 5.0;
    
    if(_write.torque_wr > WHEEL_MOTOR_limit)
    _write.torque_wr = WHEEL_MOTOR_limit;
    if(_write.torque_wr < -WHEEL_MOTOR_limit)
    _write.torque_wr = -WHEEL_MOTOR_limit;
    _write.torque_wr /= wheel_motor__right_sign * 5.0;
    
    if(_write.torque_fl > MGlimit)
    _write.torque_fl = MGlimit;
    if(_write.torque_fl < -MGlimit)
    _write.torque_fl = -MGlimit;
    _write.torque_fl /= leg_motor__left_sign * 37.0;

    if(_write.torque_bl > MGlimit)
    _write.torque_bl = MGlimit;
    if(_write.torque_bl < -MGlimit)
    _write.torque_bl = -MGlimit;
    _write.torque_bl /= leg_motor__left_sign * 37.0;

    if(_write.torque_fr > MGlimit)
    _write.torque_fr = MGlimit;
    if(_write.torque_fr < -MGlimit)
    _write.torque_fr = -MGlimit;
    _write.torque_fr /= leg_motor__right_sign * 37.0;
    
    if(_write.torque_br > MGlimit)
    _write.torque_br = MGlimit;
    if(_write.torque_br < -MGlimit)
    _write.torque_br = -MGlimit;
    _write.torque_br /= leg_motor__right_sign * 37.0;


//----------------------------Save data to printout for debug-------------------------------------------------------------
    _debug_data.F_blr = F_blr;
    _debug_data.F_bll = F_bll;
    _debug_data.T_blr = T_blr;
    _debug_data.T_bll = T_bll;
    _debug_data.F_psi - F_psi;
    return;
}

void balancing_test::reset_s(){
    o_data.control_s = 0;
}

void balancing_test::reset_yaw(){
    o_data.control_yaw = 0;
}

write_data balancing_test::getwrite(){

//-----------------------------------------------------------Safety limit--------------------------------------------------------------------
    // if(o_data.theta_ll > 0.8 || o_data.theta_ll < -0.8 || o_data.theta_lr > 0.8 || o_data.theta_ll < -0.8){
    //     _write.torque_fl = 0;
    //     _write.torque_bl = 0;
    //     _write.torque_wl = 0;
    //     _write.torque_fl = 0;
    //     _write.torque_bl = 0;
    //     _write.torque_wl = 0;
    //     saftymode = true;
    // }
    return _write;
}

void balancing_test::control_ref(){

    return;
}



void balancing_test::printdata(){
    getwrite();
    Serial.print("torque_fr: ");
    Serial.println(_write.torque_fr * 37);
    Serial.print("torque_fl: ");
    Serial.println(_write.torque_fl * 37);
    Serial.print("torque_bl: ");
    Serial.println(_write.torque_bl * 37);
    Serial.print("torque_br: ");
    Serial.println(_write.torque_br * 37);
    Serial.print("torque_wl: ");
    Serial.println(_write.torque_wl * 5);
    Serial.print("torque_wr: ");
    Serial.println(_write.torque_wr * 5);
}
void balancing_test::print_observer(){
    Serial.print("speed_wl ");
    Serial.println(_data.speed_wl);
    Serial.print("speed_wr ");
    Serial.println(_data.speed_wr);
    Serial.print("s: ");
    Serial.println(o_data.s);
    Serial.print("wheel_speed_filtered: ");
    Serial.println(o_data.wheel_speed_filtered);
    Serial.print("imu_s: ");
    Serial.println(o_data.imu_s);
    Serial.print("imu_speed: ");
    Serial.println(o_data.imu_speed_x);
    Serial.print("b_accel: ");
    Serial.println(o_data.b_accel);
    Serial.print("leglength ll: ");
    Serial.printf("%f", o_data.ll);
    Serial.println();
    Serial.print("leglength lr: ");
    Serial.printf("%f", o_data.lr);
    Serial.println();
    Serial.print("leglength_dot ll: ");
    Serial.printf("%f\n", o_data.ll_dot);
    Serial.print("leglength_dot lr: ");
    Serial.printf("%f\n", o_data.lr_dot);
    Serial.print("ll_ddot: ");
    Serial.println(o_data.ll_ddot);
    Serial.print("lr_ddot: ");
    Serial.println(o_data.lr_ddot);
    Serial.print("theta_ll: ");
    Serial.printf("%f", o_data.theta_ll*RAD_TO_DEG);
    Serial.println();
    Serial.print("theta_lr: ");
    Serial.printf("%f", o_data.theta_lr*RAD_TO_DEG);
    Serial.println();
    Serial.print("theta_ll_dot: ");
    Serial.printf("%f", o_data.theta_ll_dot*RAD_TO_DEG);
    Serial.println();
    Serial.print("theta_lr_dot: ");
    Serial.printf("%f", o_data.theta_lr_dot*RAD_TO_DEG);
    Serial.println();
    // Serial.print("jl: ");
    // Serial.print(o_data.jl[0][0]);
    // Serial.print(" ");
    // Serial.println(o_data.jl[0][1]);
    // Serial.print(o_data.jl[1][0]);
    // Serial.print(" ");
    // Serial.println(o_data.jl[1][1]);
    // Serial.print("jr: ");
    // Serial.print(o_data.jr[0][0]);
    // Serial.print(" ");
    // Serial.println(o_data.jr[0][1]);
    // Serial.print(o_data.jr[1][0]);
    // Serial.print(" ");
    // Serial.println(o_data.jr[1][1]);
    Serial.printf("pitch: %f, roll: %f, yaw: %f\n", _data.imu_angle_pitch * RAD_TO_DEG, _data.imu_angle_roll * RAD_TO_DEG, _data.imu_angle_yaw * RAD_TO_DEG);
    Serial.printf("gyro pitch: %f, roll: %f, yaw: %f\n", _data.gyro_pitch * RAD_TO_DEG, _data.gyro_roll * RAD_TO_DEG, _data.gyro_yaw * RAD_TO_DEG);
}

void balancing_test::print_visual(){
    // Serial.printf("waggle graph %s %f \n", "theta_lr", o_data.theta_lr * RAD_TO_DEG);
    // Serial.printf("waggle graph %s %f \n", "theta_ll", o_data.theta_ll * RAD_TO_DEG);
    // Serial.printf("waggle graph %s %f \n", "theta_lr_dot", o_data.theta_lr_dot * RAD_TO_DEG);
    // Serial.printf("waggle graph %s %f \n", "theta_ll_dot", o_data.theta_ll_dot * RAD_TO_DEG);
<<<<<<< HEAD
    Serial.printf("waggle graph %s %f \n", "Pitch", _data.imu_angle_pitch * RAD_TO_DEG);
    Serial.printf("waggle graph %s %f \n", "Roll", _data.imu_angle_roll * RAD_TO_DEG);
    Serial.printf("waggle graph %s %f \n", "Yaw", _data.imu_angle_yaw * RAD_TO_DEG);
    Serial.printf("waggle graph %s %f \n", "Gyro_Pitch", _data.gyro_pitch * RAD_TO_DEG);
    Serial.printf("waggle graph %s %f \n", "Gyro_Roll", _data.gyro_roll * RAD_TO_DEG);
    Serial.printf("waggle graph %s %f \n", "Gyro_Yaw", _data.gyro_yaw * RAD_TO_DEG);
    Serial.printf("waggle graph %s %f \n", "Leg_Force_Right", _debug_data.F_blr);
    Serial.printf("waggle graph %s %f \n", "Leg_Force_Left", _debug_data.F_bll);
    Serial.printf("waggle graph %s %f \n", "F_roll", _debug_data.F_psi);
    Serial.printf("waggle graph %s %f \n", "Leg_Force_Right", _debug_data.F_blr);
    Serial.printf("waggle graph %s %f \n", "Leg_Force_Left", _debug_data.F_bll);
=======
    // Serial.printf("waggle graph %s %f \n", "Pitch", _data.imu_angle_pitch * RAD_TO_DEG);
    // Serial.printf("waggle graph %s %f \n", "Roll", _data.imu_angle_roll * RAD_TO_DEG);
    // Serial.printf("waggle graph %s %f \n", "Yaw", _data.imu_angle_yaw * RAD_TO_DEG);
    // Serial.printf("waggle graph %s %f \n", "Gyro_Pitch", _data.gyro_pitch * RAD_TO_DEG);
    // Serial.printf("waggle graph %s %f \n", "Gyro_Roll", _data.gyro_roll * RAD_TO_DEG);
    // Serial.printf("waggle graph %s %f \n", "Gyro_Yaw", _data.gyro_yaw * RAD_TO_DEG);
    // Serial.printf("waggle graph %s %f \n", "Leg_Force_Right", _debug_data.F_blr);
    // Serial.printf("waggle graph %s %f \n", "Leg_Force_Left", _debug_data.F_bll);
    // Serial.printf("waggle graph %s %f \n", "F_roll", _debug_data.F_psi);
    // Serial.printf("waggle graph %s %f \n", "s_dot", o_data.wheel_speed_filtered);
    // Serial.printf("waggle graph %s %f \n", "omega_wheel_l",_data.speed_wl);
    // Serial.printf("waggle graph %s %f \n", "omega_wheel_r",_data.speed_wr);
    // Serial.printf("waggle graph %s %f \n", "s_ddot",o_data.wheel_speed_dot);
>>>>>>> dafa06dd
    


    return ;
}<|MERGE_RESOLUTION|>--- conflicted
+++ resolved
@@ -194,9 +194,6 @@
     o_data.lr_dot = ((helpingr*xC_dot_r + yCr*yC_dot_r)/o_data.lr);
     o_data.theta_lr_dot = (((helpingr*yC_dot_r) - (yCr * xC_dot_r)) / (helpingr * helpingr + yCr * yCr)) - _data.gyro_pitch;
 //--------------------------------------------------------------b_s and filter for it--------------------------------------------------------
-<<<<<<< HEAD
-    o_data.wheel_speed_filtered =  (1/2) * (R_w) * (_data.speed_wr - _data.speed_wl); // s_dot //speed 
-=======
     
 
     // o_data.wheel_speed_filtered =  1/2 * 0.05 * (_data.speed_wr - _data.speed_wl) ; // s_dot //speed 
@@ -206,7 +203,6 @@
     Serial.printf("waggle graph %s %f \n", "omega_wheel_l",_data.speed_wl);
     Serial.printf("waggle graph %s %f \n", "omega_wheel_r",_data.speed_wr);
 
->>>>>>> dafa06dd
     o_data.wheel_speed_dot = (o_data.wheel_speed_filtered - o_data.wheel_speed_old) / _dt;
     o_data.wheel_speed_old = o_data.wheel_speed_filtered;
     o_data.b_speed = (1/2) * (R_w) * (_data.speed_wr - _data.speed_wl) - (1/2) * (o_data.ll*(o_data.theta_ll_dot + _data.imu_angle_pitch)*cos(phi0l) + o_data.lr*(o_data.theta_lr_dot + _data.imu_angle_pitch)*cos(phi0r)) - (1/2)* (o_data.ll_dot * sin(phi0l) + o_data.lr_dot * sin(phi0r));
@@ -243,13 +239,8 @@
     // float iF_l = -iF_r; 
 
     //Inertial Feedforward (IF) calculation
-<<<<<<< HEAD
-    float iF_l = ((m_b / 2) + (eta_l * m_l))*(-(o_data.gyro_yaw_dot * R_l) + o_data.wheel_speed_dot) * sin(o_data.theta_ll);
-    float iF_r = ((m_b / 2) + (eta_l * m_l))*((o_data.gyro_yaw_dot * R_l) + o_data.wheel_speed_dot) * sin(o_data.theta_lr);
-=======
-    float iF_l = ((m_b / 2) + (eta_l * m_l))*(-o_data.gyro_yaw_dot * R_l + o_data.wheel_speed_dot) * sin(o_data.theta_ll);
-    float iF_r = ((m_b / 2) + (eta_l * m_l))*(o_data.gyro_yaw_dot * R_l + o_data.wheel_speed_dot) * sin(o_data.theta_lr);
->>>>>>> dafa06dd
+    float iF_l = ((m_b / 2) + (eta_l * m_l))*(o_data.gyro_yaw_dot * R_l + o_data.wheel_speed_dot) * sin(o_data.theta_ll);
+    float iF_r = ((m_b / 2) + (eta_l * m_l))*(-(o_data.gyro_yaw_dot * R_l) + o_data.wheel_speed_dot) * sin(o_data.theta_lr);
 //-----------------------------------------------------------------gravity feed forware-------------------------------------------------------------------
     float costheta_l = cos(o_data.theta_ll);
     float costheta_r = cos(o_data.theta_lr);
@@ -501,7 +492,6 @@
     // Serial.printf("waggle graph %s %f \n", "theta_ll", o_data.theta_ll * RAD_TO_DEG);
     // Serial.printf("waggle graph %s %f \n", "theta_lr_dot", o_data.theta_lr_dot * RAD_TO_DEG);
     // Serial.printf("waggle graph %s %f \n", "theta_ll_dot", o_data.theta_ll_dot * RAD_TO_DEG);
-<<<<<<< HEAD
     Serial.printf("waggle graph %s %f \n", "Pitch", _data.imu_angle_pitch * RAD_TO_DEG);
     Serial.printf("waggle graph %s %f \n", "Roll", _data.imu_angle_roll * RAD_TO_DEG);
     Serial.printf("waggle graph %s %f \n", "Yaw", _data.imu_angle_yaw * RAD_TO_DEG);
@@ -513,21 +503,6 @@
     Serial.printf("waggle graph %s %f \n", "F_roll", _debug_data.F_psi);
     Serial.printf("waggle graph %s %f \n", "Leg_Force_Right", _debug_data.F_blr);
     Serial.printf("waggle graph %s %f \n", "Leg_Force_Left", _debug_data.F_bll);
-=======
-    // Serial.printf("waggle graph %s %f \n", "Pitch", _data.imu_angle_pitch * RAD_TO_DEG);
-    // Serial.printf("waggle graph %s %f \n", "Roll", _data.imu_angle_roll * RAD_TO_DEG);
-    // Serial.printf("waggle graph %s %f \n", "Yaw", _data.imu_angle_yaw * RAD_TO_DEG);
-    // Serial.printf("waggle graph %s %f \n", "Gyro_Pitch", _data.gyro_pitch * RAD_TO_DEG);
-    // Serial.printf("waggle graph %s %f \n", "Gyro_Roll", _data.gyro_roll * RAD_TO_DEG);
-    // Serial.printf("waggle graph %s %f \n", "Gyro_Yaw", _data.gyro_yaw * RAD_TO_DEG);
-    // Serial.printf("waggle graph %s %f \n", "Leg_Force_Right", _debug_data.F_blr);
-    // Serial.printf("waggle graph %s %f \n", "Leg_Force_Left", _debug_data.F_bll);
-    // Serial.printf("waggle graph %s %f \n", "F_roll", _debug_data.F_psi);
-    // Serial.printf("waggle graph %s %f \n", "s_dot", o_data.wheel_speed_filtered);
-    // Serial.printf("waggle graph %s %f \n", "omega_wheel_l",_data.speed_wl);
-    // Serial.printf("waggle graph %s %f \n", "omega_wheel_r",_data.speed_wr);
-    // Serial.printf("waggle graph %s %f \n", "s_ddot",o_data.wheel_speed_dot);
->>>>>>> dafa06dd
     
 
 
