#include "test_balancing.hpp"

void balancing_test::init(){
    slowdalay_help = micros();
    o_data.Q = 0.6; // Need tune
<<<<<<< HEAD
    o_data.R_v = 0.0001; // Need tune
=======
    o_data.R_v = 0.00001; // Need tune
>>>>>>> 2e2a8aa9
    o_data.R_a = 0.1; // Need tune
    o_data.P[0][0] = 10;
    o_data.P[0][1] = 10;
    o_data.P[1][0] = 10;
    o_data.P[1][1] = 10;
    o_data.K[0][0] = 0;
    o_data.K[0][1] = 0;
    o_data.K[1][0] = 0;
    o_data.K[1][1] = 0;
    //PID1:roll, PID2:Leg length
    float gain1[4] = {K1_P, K1_I, K1_D, K1_F};
    float gain2[4] = {K2_P, K2_I, K2_D, K2_F};
    pid1.set_K(gain1);
    pid2.set_K(gain2);

    // p matrix for average leg length
    float tempp[P_LOCO_ROW][4][10] = {
        {
<<<<<<< HEAD
            {-0.311626, -1.159928, -0.931607, -1.967591, 5.159878, 5.190632, -25.334997, 4.144864, -4.551144, 13.775539, },
            {-0.311626, -1.159928, 0.931607, 1.967591, -25.334997, 4.144864, 5.159878, 5.190632, -4.551144, 13.775539, },
            {-3.806412, -24.751227, -6.417710, -13.189415, 13.455799, -4.005782, -39.302868, -1.473885, -25.789983, -11.338040, },
            {-3.806412, -24.751227, 6.417710, 13.189415, -39.302868, -1.473885, 13.455799, -4.005782, -25.789983, -11.338040, },
        },
        {
            {0.288875, 1.136392, 0.492321, 1.068965, -3.001126, -5.635519, 25.402768, -3.648833, 2.159649, -13.523640, },
            {0.288875, 1.136392, -0.492321, -1.068965, 25.402768, -3.648833, -3.001126, -5.635519, 2.159649, -13.523640, },
            {3.670858, 23.760678, 8.382573, 17.315233, -41.237122, 2.842363, 61.706509, 0.831003, 24.926018, 10.442681, },
            {3.670858, 23.760678, -8.382573, -17.315233, 61.706509, 0.831003, -41.237122, 2.842363, 24.926018, 10.442681, },
        },
        {
            {-0.100158, -0.548560, 0.406640, 0.856828, -11.469955, -0.312079, -6.143024, 0.110402, 1.648687, 5.275870, },
            {-0.100158, -0.548560, -0.406640, -0.856828, -6.143024, 0.110402, -11.469955, -0.312079, 1.648687, 5.275870, },
            {-1.428865, -9.183442, -4.304230, -9.014479, 43.407934, 1.984265, -49.170667, -1.881759, -9.257165, -3.511889, },
            {-1.428865, -9.183442, 4.304230, 9.014479, -49.170667, -1.881759, 43.407934, 1.984265, -9.257165, -3.511889, },
        },
        {
            {-0.267277, -1.777999, -0.293152, -0.601085, -2.697777, -0.375268, -2.865341, -0.361960, -1.823804, -1.065403, },
            {-0.267277, -1.777999, 0.293152, 0.601085, -2.865341, -0.361960, -2.697777, -0.375268, -1.823804, -1.065403, },
            {0.347165, 2.251524, -0.124597, -0.278757, 1.425459, 0.385984, 1.192278, -0.073532, -46.760420, -6.535535, },
            {0.347165, 2.251524, 0.124597, 0.278757, 1.192278, -0.073532, 1.425459, 0.385984, -46.760420, -6.535535, },
=======
            {-0.345131, -0.820201, -2.012599, -1.028943, 6.551991, 5.169364, -28.131742, 3.441288, -0.486574, 13.661905, },
            {-0.345131, -0.820201, 2.012599, 1.028943, -28.131742, 3.441288, 6.551991, 5.169364, -0.486574, 13.661905, },
            {-4.437724, -23.495997, -21.546051, -11.410433, 43.546815, -2.877318, -73.642383, -2.393106, -25.862558, -10.791666, },
            {-4.437724, -23.495997, 21.546051, 11.410433, -73.642383, -2.393106, 43.546815, -2.877318, -25.862558, -10.791666, },
        },
        {
            {0.318252, 0.809070, 0.182998, 0.115914, 0.354209, -5.243803, 22.469987, -3.385791, -1.698062, -13.421109, },
            {0.318252, 0.809070, -0.182998, -0.115914, 22.469987, -3.385791, 0.354209, -5.243803, -1.698062, -13.421109, },
            {4.283221, 22.568197, 24.460118, 12.882622, -68.038588, 1.165928, 94.211057, 2.694054, 24.858781, 9.883646, },
            {4.283221, 22.568197, -24.460118, -12.882622, 94.211057, 2.694054, -68.038588, 1.165928, 24.858781, 9.883646, },
        },
        {
            {-0.108510, -0.434782, 1.523810, 0.828435, -12.958869, -0.344395, -3.423864, 0.292643, 2.725719, 5.198045, },
            {-0.108510, -0.434782, -1.523810, -0.828435, -3.423864, 0.292643, -12.958869, -0.344395, 2.725719, 5.198045, },
            {-1.639377, -8.566081, -9.580798, -5.120682, 38.512534, 1.459998, -46.814778, -1.678512, -9.068379, -3.278287, },
            {-1.639377, -8.566081, 9.580798, 5.120682, -46.814778, -1.678512, 38.512534, 1.459998, -9.068379, -3.278287, },
        },
        {
            {-0.298065, -1.618429, -0.506192, -0.239358, -2.641439, -0.375880, -2.790641, -0.342435, -1.805698, -1.029699, },
            {-0.298065, -1.618429, 0.506192, 0.239358, -2.790641, -0.342435, -2.641439, -0.375880, -1.805698, -1.029699, },
            {0.376976, 1.984374, -0.366737, -0.208761, 1.985193, 0.433753, 0.560780, -0.132260, -46.845666, -6.579072, },
            {0.376976, 1.984374, 0.366737, 0.208761, 0.560780, -0.132260, 1.985193, 0.433753, -46.845666, -6.579072, },
>>>>>>> 2e2a8aa9
        },
    };
    memcpy(p,tempp,sizeof(tempp));
    
    // For test purpose
    // float tempK[4][10] = { //18cm
    //     {-0.3157,-0.6659,-0.2234,-0.1460,-4.6021,-0.5745,-1.7850,-0.1971,-3.0104,-0.4326}, 
    //     {-0.3157,-0.6659,0.2234,0.1460,-1.7850,-0.1971,-4.6021,-0.5745,-3.0104,-0.4326}, 
    //     {0.0557,0.1116,-1.0806,-0.8358,6.7055,0.7714,-7.0740,-0.7067,-222.0533,-7.2328}, 
    //     {0.0557,0.1116,1.0806,0.8358,-7.0740,-0.7067,6.7055,0.7714,-222.0533,-7.2328}
    //     };
    // float tempK[4][10] = { //14cm
    //     {-0.3156, -0.6698, -0.2668, -0.1803, -4.2308, -0.5405, -1.9738, -0.2102, -3.4205, -0.5236}, 
    //     { -0.3156, -0.6698, 0.2668, 0.1803, -1.9738, -0.2102, -4.2308, -0.5405, -3.4205, -0.5236}, 
    //     {0.0647, 0.1300, -0.9773, -0.7482, 6.0704, 0.7614, -6.3280, -0.6935, -221.9400, -7.2531}, 
    //     {0.0647, 0.1300, 0.9773, 0.7482, -6.3280, -0.6935, 6.0704, 0.7614, -221.9400, -7.2531}
    //     };  

    // float tempK[4][10] = { //18cm
    //     {-0.4067, -1.0474,  0.2169,  0.2144, -6.9541, -0.7964,  0.3102, -0.0582,   7.6073, -0.1897}, 
    //     {-0.4067, -1.0474, -0.2169, -0.2144,  0.3102, -0.0582, -6.9541, -0.7964,   7.6073, -0.1897}, 
    //     {-0.0356, -0.0950, -0.4804, -0.3670,  1.6239,  0.1489, -3.0520, -0.2545, -74.4254, -3.1695}, 
    //     {-0.0356, -0.0950,  0.4804,  0.3670, -3.0520, -0.2545,  1.6239,  0.1489, -74.4254, -3.1695}
    //     };  

    // memcpy(K,tempK,sizeof(tempK));

    //ref for test
    _ref_data.goal_l = 0.25;
    _ref_data.goal_roll = 0;
    _ref_data.s = 0; 
    _ref_data.s_dot = 0;
    _ref_data.pitch = 0;
    _ref_data.pitch_dot = 0;
    _ref_data.theta_ll = 0;
    _ref_data.theta_ll_dot = 0;
    _ref_data.theta_lr = 0;
    _ref_data.theta_lr_dot = 0;
    _ref_data.yaw_dot = 0;

    o_data.control_yaw = 0;
    o_data.body_speed_filtered = 0;
    o_data.body_accel_filtered = 0;
    o_data.wheel_speed_old = 0;
    o_data.gyro_yaw_old = 0;
    o_data.wheel_speed_dot = 0;
    o_data.gyro_yaw_dot = 0;
    o_data.control_s = 0;
    o_data.b_speed = 0;
    o_data.b_accel = 0;
    o_data.s_dot_filtered = 0;
    o_data.ll = 0;
    o_data.lr = 0;
    o_data.ll_ddot = 0;
    o_data.lr_ddot = 0;
    o_data.theta_ll = 0;
    o_data.theta_lr = 0;
    o_data.ll_dot = 0;
    o_data.lr_dot = 0;
    o_data.theta_ll_dot = 0;
    o_data.theta_lr_dot = 0;
    o_data.avg_count = 0;
    o_data.jl[0][0] = 0;
    o_data.jl[0][1] = 0;
    o_data.jl[1][0] = 0;
    o_data.jl[1][1] = 0;
    o_data.jr[0][0] = 0;
    o_data.jr[0][1] = 0;
    o_data.jr[1][0] = 0;
    o_data.jr[1][1] = 0;
}

void balancing_test::set_data(balancing_sensor_data data){ // Convert 65535 to randiance
    _data = data;
    _data.angle_fr = _data.angle_fr / 182.04166666666666666666666666667;
    _data.angle_fr -= 9.5431;
    _data.angle_fl = _data.angle_fl / 182.04166666666666666666666666667;
    _data.angle_fl += 9.5431;
    _data.angle_bl = _data.angle_bl / 182.04166666666666666666666666667;
    _data.angle_bl -= 9.5431;
    _data.angle_br = _data.angle_br / 182.04166666666666666666666666667;
    _data.angle_br += 9.5431;

    _data.angle_fr *= DEG_TO_RAD;
    _data.angle_fl *= DEG_TO_RAD;
    _data.angle_bl *= DEG_TO_RAD;
    _data.angle_br *= DEG_TO_RAD;
}

void balancing_test::limit_write(){

}

void balancing_test::test_write(){
}


void balancing_test::observer(){
    _dt = timer.delta();
    o_data.control_yaw += _data.gyro_yaw * _dt;

    o_data.gyro_yaw_dot = (_data.gyro_yaw - o_data.gyro_yaw_old) / _dt;
    o_data.gyro_yaw_old = _data.gyro_yaw;
//---------------------------------------------------------Left Leg Forward Kinematics & Jacobian--------------------------------------------------------------
    float phi4_l =   (2 * M_PI - _data.angle_fl); 
    float phi1_l = (M_PI - _data.angle_bl); 
    float cphi1_l = cos(phi1_l ); //pi/2 - M3
    float sphi1_l = sin(phi1_l);
    float cphi4_l = cos(phi4_l); //2*pi - M2
    float sphi4_l = sin(phi4_l);

    float xBl = l_u * cphi1_l; 
    float yBl = l_u * sphi1_l;
    float xDl = 2 * l_a + l_u * cphi4_l;
    float yDl = l_u * sphi4_l;
    float lBDl = sqrt((xBl - xDl) * (xBl - xDl) + (yBl - yDl) * (yBl - yDl));
    float A0l = 2 * (xBl - xDl) * l_l;
    float b0l = 2 * (yBl - yDl) * l_l;
    float C0l = -(lBDl * lBDl);

    float phihelpl = sqrt(b0l * b0l + A0l * A0l - C0l * C0l);
    float phi2l= 2 * atan2(b0l - phihelpl, C0l + A0l);
    float phi3l= 2 * atan2(phihelpl - b0l, C0l - A0l);
    float xCl = l_u * cphi1_l + l_l * cos(phi2l);
    float yCl = l_u * sphi1_l+ l_l * sin(phi2l);

    float helpingl = (xCl - l_a);
    o_data.ll = sqrt(yCl * yCl + helpingl * helpingl); //ll
    float phi0l = atan2(yCl, helpingl); //phi 0

    o_data.jl[0][0] = (l_u * sin(phi0l - phi3l) * sin(phi1_l - phi2l)) / sin(phi2l - phi3l); 
    o_data.jl[0][1] = -(l_u * cos(phi0l - phi3l) * sin(phi1_l - phi2l)) / (o_data.ll * sin(phi2l - phi3l));
    o_data.jl[1][0] = (l_u * sin(phi0l - phi2l) * sin(phi3l - phi4_l)) / sin(phi2l - phi3l);
    o_data.jl[1][1] = -(l_u * cos(phi0l - phi2l) * sin(phi3l - phi4_l)) / (o_data.ll * sin(phi2l - phi3l));

    o_data.theta_ll = -(fmod((M_PI_2 - phi0l - _data.imu_angle_pitch), 2 * M_PI)); // This is the correct one 
    if(o_data.theta_ll < -M_PI){ // less than -180 degree
        o_data.theta_ll = (2*M_PI) - o_data.theta_ll; // change it into positive angle
    }
 //----------------------------------------------------Right Leg Forward Kinematics & Jacobian--------------------------------------------------
    float phi4_r = _data.angle_fr;
    float phi1_r = (_data.angle_br - M_PI); 
    float cphi1r = cos(phi1_r); 
    float sphi1r = sin(phi1_r);
    float cphi4r = cos(phi4_r);
    float sphi4r = sin(phi4_r);

    float xBr = l_u * cphi1r;
    float yBr = l_u * sphi1r;
    float xDr = 2 * l_a + l_u * cphi4r;
    float yDr = l_u * sphi4r;
    float lBDr = sqrt((xBr - xDr) * (xBr - xDr) + (yBr - yDr) * (yBr - yDr));

    float a0r = 2 * (xBr - xDr) * l_l;
    float b0r = 2 * (yBr - yDr) * l_l;
    float c0r = -(lBDr * lBDr);    

    float phihelpr = sqrt(b0r * b0r + a0r * a0r - c0r * c0r);
    float phi2r= 2 * atan2(b0r - phihelpr, c0r + a0r);
    float phi3r= 2 * atan2(phihelpr - b0r, c0r - a0r);

    float xCr = l_u * cphi1r + l_l * cos(phi2r);
    float yCr = l_u * sphi1r + l_l * sin(phi2r);

    float helpingr = xCr - l_a;
    o_data.lr = sqrt(yCr * yCr + helpingr * helpingr); 
    float phi0r = atan2(yCr, helpingr);
    o_data.jr[0][0]  = (l_u * sin(phi0r - phi3r) * sin(phi1_r - phi2r)) / sin(phi2r - phi3r); 
    o_data.jr[0][1]  = -(l_u * cos(phi0r - phi3r) * sin(phi1_r - phi2r)) / (o_data.ll * sin(phi2r - phi3r));
    o_data.jr[1][0]  = (l_u * sin(phi0r - phi2r) * sin(phi3r - phi4_r)) / sin(phi2r - phi3r);
    o_data.jr[1][1]  = -(l_u * cos(phi0r - phi2r) * sin(phi3r - phi4_r)) / (o_data.ll *sin(phi2r - phi3r));

    o_data.theta_lr = -(fmod((M_PI_2 - phi0r - _data.imu_angle_pitch), (2 * M_PI)));
    if(o_data.theta_lr < -M_PI){ // less than -180 degree
        o_data.theta_lr = (2*M_PI) - o_data.theta_lr; // change it into positive angle
    }

//----------------------------------------------------Calculate Theta_of_leg_dot for both leg--------------------------------------
    float phi2_dot_l = (l_u *((_data.speed_bl * sphi1_l - _data.speed_fl * sphi4_l) * cos(phi3l) + ((-_data.speed_bl) * cphi1_l + _data.speed_fl * cphi4_l) * sin(phi3l))) / (l_l * sin(phi2l - phi3l));
    float xC_dot_l = -(l_u * (-_data.speed_bl) * sphi1_l + l_l * phi2_dot_l * sin(phi2l));
    float yC_dot_l = (l_u * (-_data.speed_bl) * cphi1_l + l_l * phi2_dot_l * cos(phi2l));
    o_data.ll_dot = ((helpingl*xC_dot_l + yCl*yC_dot_l)/o_data.ll);
    o_data.theta_ll_dot = (((helpingl*yC_dot_l) - (yCl * xC_dot_l)) / (helpingl * helpingl + yCl * yCl)) - _data.gyro_pitch;


    float phi2_dot_r = (l_u * ((-_data.speed_br * sphi1r + _data.speed_fr * sphi4r) * cos(phi3r) + (_data.speed_br * cphi1r - _data.speed_fr * cphi4r) * sin(phi3r))) / (l_l * sin(phi2r - phi3r));
    float xC_dot_r = -(l_u * _data.speed_br * sphi1r + l_l * phi2_dot_r * sin(phi2r));
    float yC_dot_r = (l_u * _data.speed_br * cphi1r + l_l * phi2_dot_r * cos(phi2r));
    o_data.lr_dot = ((helpingr*xC_dot_r + yCr*yC_dot_r)/o_data.lr);
    o_data.theta_lr_dot = (((helpingr*yC_dot_r) - (yCr * xC_dot_r)) / (helpingr * helpingr + yCr * yCr)) - _data.gyro_pitch;
//--------------------------------------------------------------b_s and filter for it--------------------------------------------------------
    

    // o_data.s_dot_filtered =  1/2 * 0.05 * (_data.speed_wr - _data.speed_wl) ; // s_dot //speed 
    // o_data.s_dot_filtered =  0.05/2 * (-_data.speed_wl + _data.speed_wr) ;

    

    // o_data.wheel_speed_dot = (o_data.s_dot_filtered - o_data.wheel_speed_old) / _dt;
    // o_data.wheel_speed_old = o_data.s_dot_filtered;
<<<<<<< HEAD
    o_data.b_speed = (0.05/2 * (-_data.speed_wl + _data.speed_wr)) - (1/2) * (o_data.ll*(o_data.theta_ll_dot + _data.imu_angle_pitch)*cos(phi0l) + o_data.lr*(o_data.theta_lr_dot + _data.imu_angle_pitch)*cos(phi0r)) - (1/2)* (o_data.ll_dot * sin(phi0l) + o_data.lr_dot * sin(phi0r));
=======
    o_data.s_dot_unfiltered = - 0.05/2 * (_data.speed_wl + _data.speed_wr);
    o_data.b_speed = o_data.s_dot_unfiltered - (1/2) * (o_data.ll*(o_data.theta_ll_dot + _data.imu_angle_pitch)*cos(phi0l) + o_data.lr*(o_data.theta_lr_dot + _data.imu_angle_pitch)*cos(phi0r)) - (1/2)* (o_data.ll_dot * sin(phi0l) + o_data.lr_dot * sin(phi0r));
>>>>>>> 2e2a8aa9
    o_data.b_accel = _data.imu_accel_x;
       
//-------------------------------------------filter by a kalman filter (I will update this soon) ---------------------------------------------------------------------
    // For the x we have [v,a]^T 
    // predict
    o_data.body_speed_filtered += o_data.body_accel_filtered * _dt;

    float P_hat[2][2] = {0};
    float P_FP[2][2] = {0};
    float F[2][2] = {{1,_dt},{0,1}};
    float Q[2][2] = {{0.25f*_dt*_dt*_dt*_dt, 0.5f*_dt*_dt*_dt},{0.5f*_dt*_dt*_dt, _dt*_dt}};
    // P_hat = F * P * F^T + Q
    for (int i = 0; i < 2; i++) {
        for (int j = 0; j < 2; j++) {
            for (int k = 0; k < 2; k++) {
                P_FP[i][j] += F[i][k] * o_data.P[k][j];
            }
        }
    }
    for (int i = 0; i < 2; i++) {
        for (int j = 0; j < 2; j++) {
            for (int k = 0; k < 2; k++) {
                P_hat[i][j] += P_FP[i][k] * F[j][k];
            }
            P_hat[i][j] += Q[i][j] * o_data.Q * o_data.Q;
        }
    }
    
    // Update
    float error_speed = o_data.b_speed - o_data.body_speed_filtered;
    float error_accel = o_data.b_accel - o_data.body_accel_filtered;
    float S[2][2] = {0};
    for(int i =0; i < 2; i++){
        for(int j = 0; j < 2; j++){
            S[i][j] = P_hat[i][j];
        }
    }
    // if(abs(o_data.s_dot_unfiltered)< 0.01){ // Since if the wheel is really slow, there shouldn't be any slip possible.
    //     S[0][0] += 0.000001 * 0.000001;
    // }else{
    //     S[0][0] += o_data.R_v * o_data.R_v;
    // }

    S[0][0] += o_data.R_v * o_data.R_v;
    S[1][1] += o_data.R_a * o_data.R_a;
    float S_inv[2][2] = {0};
    float detS = S[0][0] * S[1][1] - S[0][1] * S[1][0];
    S_inv[0][0] = S[1][1] / detS;
    S_inv[1][1] = S[0][0] / detS;
    S_inv[0][1] = -S[0][1] / detS;
    S_inv[1][0] = -S[1][0] / detS;
    float K[2][2] = {0};
    for(int i = 0; i < 2; i++){
        for(int j = 0; j < 2; j++){
            for(int k = 0; k < 2; k++){
                K[i][j] += P_hat[i][k] * S_inv[k][j];
            }
        }
    }
    o_data.body_speed_filtered += K[0][0] * error_speed;
    o_data.body_accel_filtered += K[1][1] * error_accel;
    for(int i = 0; i < 2; i++){
        for(int j = 0; j < 2; j++){
            if(i==j)
            K[i][j] = (1 - K[i][j]);
            else 
            K[i][j] = -K[i][j];
        }
    }
    for (int i = 0; i < 2; i++) {
        for (int j = 0; j < 2; j++) {
            for (int k = 0; k < 2; k++) {
                o_data.P[i][j] = K[i][k] * P_hat[j][k];
            }
        }
    }
    

    o_data.s_dot_filtered = o_data.body_speed_filtered + (1/2) * (o_data.ll*(o_data.theta_ll_dot + _data.imu_angle_pitch)*cos(phi0l) + o_data.lr*(o_data.theta_lr_dot + _data.imu_angle_pitch)*cos(phi0r)) - (1/2)* (o_data.ll_dot * sin(phi0l) + o_data.lr_dot * sin(phi0r));
    o_data.wheel_speed_dot = (o_data.s_dot_filtered - o_data.wheel_speed_old) / _dt;
    o_data.wheel_speed_old = o_data.s_dot_filtered;
<<<<<<< HEAD
    if(abs(o_data.s_dot_filtered) < 0.001){ //0.1cm/s
=======
    if(abs(o_data.s_dot_filtered) < 0.01){ //0.1cm/s
>>>>>>> 2e2a8aa9
        o_data.s_dot_filtered = 0;
    }
    
    o_data.control_s += o_data.s_dot_filtered * _dt; 

    return;
}


void balancing_test::control(){
        /** Initialize all output variables */
    _write.torque_fr = 0;
    _write.torque_fl = 0;
    _write.torque_bl = 0;
    _write.torque_br = 0;
    _write.torque_wl = 0;
    _write.torque_wr = 0;

//----------------------------------------------------------------leg_controller---------------------------------------------------------------------
    float l = (o_data.ll + o_data.lr) / 2; // Get the average leg length 
    // float F_psi = 1 * pid1.filter(_dt, NOBOUND, WARP, _ref_data.goal_roll, _data.imu_angle_roll, 0.4); //Set the PID for roll angle
    float F_psi = 1 * pid1.filter(_dt, NOBOUND, WARP, _ref_data.goal_roll, _data.imu_angle_roll, 0.9, true, _data.gyro_roll); //Set the PID for roll angle using sensor derivative data.
    // float F_l = 1 * pid2.filter(_dt, NOBOUND, NOWARP, _ref_data.goal_l, l, 0.9); //Set the PID for leg length 
    float F_l = 1 * pid2.filter(_dt, NOBOUND, NOWARP, _ref_data.goal_l, l, 0.9, true, ((o_data.lr_dot + o_data.ll_dot) * 0.5f)); //Set the PID for leg length using encoder data

    // float iF_r = ((((m_b / 2) + (eta_l * m_l)) * l * _data.gyro_pitch * o_data.s_dot_filtered) / 2) / R_l;
    // float iF_l = -iF_r; 

    //Inertial Feedforward (IF) calculation
    float iF_l = ((m_b / 2) + (eta_l * m_l))*(o_data.gyro_yaw_dot * R_l + o_data.wheel_speed_dot) * sin(o_data.theta_ll);
    float iF_r = ((m_b / 2) + (eta_l * m_l))*(-(o_data.gyro_yaw_dot * R_l) + o_data.wheel_speed_dot) * sin(o_data.theta_lr);
//-----------------------------------------------------------------gravity feed forware-------------------------------------------------------------------
    float costheta_l = cos(o_data.theta_ll);
    float costheta_r = cos(o_data.theta_lr);

    float GF_help = (m_b / 2 + m_l * eta_l) * G_CONSTANT;
    float gF_l = GF_help * costheta_l;
    float gF_r = GF_help * costheta_r; 
    float F_bll = F_psi + F_l + iF_l + gF_l;
    float F_blr = -F_psi + F_l + iF_r + gF_r; 

    _debug_data.F_psi = F_psi;

//---------------------------------------------------------------The NormalF Left------------------------------------------------------------------------
    float F_whl = F_bll * costheta_l + m_l * ( G_CONSTANT + _data.imu_accel_z - (1-eta_l) * o_data.ll_ddot * costheta_l);

//----------------------------------------------------------------The NormalF Right----------------------------------------------------------------------- 
    float F_whr = F_blr * costheta_r + m_l * ( G_CONSTANT + _data.imu_accel_z - (1-eta_l) * o_data.lr_ddot * costheta_r);

    // do nothing check
    if(F_whl > F_WH_OUTPUT_LIMIT_NUM && F_whr > F_WH_OUTPUT_LIMIT_NUM)
        return;

//---------------------------------------------------------------locomotion_controller--------------------------------------------------------------------------
//--------------------------------------------------------------Acceleration Saturation---------------------------------------------------------------------------
    float dx[10];
    // dx[0] = 0; //Ignore // s
    dx[0] = _ref_data.s - o_data.control_s; // s
<<<<<<< HEAD
    dx[1] = _ref_data.speed - o_data.s_dot_filtered; // speed
=======
    dx[1] = _ref_data.s_dot - o_data.s_dot_filtered; // speed
>>>>>>> 2e2a8aa9
    // dx[2] = 0; //Ignore // yaw
    dx[2] = _ref_data.yaw -o_data.control_yaw; // yaw angle //We don't have this data and don't need it
    if(dx[2] < -180 * DEG_TO_RAD)
        dx[2] += 360 * DEG_TO_RAD;
    dx[3] = _ref_data.yaw_dot - _data.gyro_yaw; // yaw rotational speed in deg
    dx[4] = _ref_data.theta_ll - o_data.theta_ll; // theta_ll
    dx[5] = _ref_data.theta_ll_dot - o_data.theta_ll_dot; // theta_ll_dot
    dx[6] = _ref_data.theta_lr - o_data.theta_lr; // theta_lr
    dx[7] = _ref_data.theta_lr_dot - o_data.theta_lr_dot; // theta_lr_dot
    dx[8] = _ref_data.pitch - _data.imu_angle_pitch; // pitch
    dx[9] = _ref_data.pitch_dot - _data.gyro_pitch; // pitch_dot

//----------------------------------------------------------------Leg Length to K------------------------------------------------------------------------------
    // K from Full scale LQR
    // for(int i = 0; i < 4; i++) 
    //     for(int j = 0; j < 10; j++) 
    //         K[i][j] = p[0][i][j] * o_data.ll * o_data.ll + p[1][i][j] * o_data.ll * o_data.lr + p[2][i][j] * o_data.ll + p[3][i][j] * o_data.lr * o_data.lr + p[4][i][j] * o_data.lr + p[5][i][j];
    // K is 4x10 matrix 
    // 4x10 x 10x1 matrix multi (K * dx) 

    //K from single leg Length LQR
    for(int i = 0; i < 4; i++) 
        for(int j = 0; j < 10; j++) 
            K[i][j] = p[0][i][j] * l * l * l + p[1][i][j] * l * l + p[2][i][j] * l + p[3][i][j];

    
    float T_bll = 0;  
    float T_blr = 0;

    for(int i = 0; i < 10; i++){
        _write.torque_wl += K[0][i] * dx[i];
        _write.torque_wr += K[1][i] * dx[i];
        T_bll += K[2][i] * dx[i];
        T_blr += K[3][i] * dx[i];
    } 


    // // wheels limit //May not be used
    // if(output[T_LWL_OUTPUT_NUM] > WHEEL_UPPER_LIMIT) output[T_LWL_OUTPUT_NUM] = WHEEL_UPPER_LIMIT;
    //     else if(output[T_LWL_OUTPUT_NUM] < WHEEL_LOWER_LIMIT) output[T_LWL_OUTPUT_NUM] = WHEEL_LOWER_LIMIT;
    // if(output[T_LWR_OUTPUT_NUM] > WHEEL_UPPER_LIMIT) output[T_LWR_OUTPUT_NUM] = WHEEL_UPPER_LIMIT;
    //     else if(output[T_LWR_OUTPUT_NUM] < WHEEL_LOWER_LIMIT) output[T_LWR_OUTPUT_NUM] = WHEEL_LOWER_LIMIT;

    //2x2 * 2x1 
    // jl[a][b]   *   F_bll
    //   [c][d]       T_bll
    // = [af + bt]
    //   [cf + dt]
//--------------------------------------------------------------Left side force---------------------------------------------------------------------------------
    if(F_whl <= F_WH_OUTPUT_LIMIT_NUM){
        _write.torque_fl = o_data.jl[0][0] * F_bll + o_data.jl[0][1] * T_bll;
        _write.torque_bl = o_data.jl[1][0] * F_bll + o_data.jl[1][1] * T_bll;
    }else{
        _write.torque_wl = 0;
    }
//-----------------------------------------------------------Right side check force------------------------------------------------------------------------------
    if(F_whr <= F_WH_OUTPUT_LIMIT_NUM){
        _write.torque_fr = o_data.jr[0][0] * F_blr + o_data.jr[0][1] * T_blr;
        _write.torque_br = o_data.jr[1][0] * F_blr + o_data.jr[1][1] * T_blr;
    }else{
        _write.torque_wr = 0;
    }
//-------------------------------------------------------------Calculate CAN value-----------------------------------------------
    
    int wheel_motor__left_sign = -1;
    int wheel_motor__right_sign = 1;
    int leg_motor__left_sign = -1;
    int leg_motor__right_sign = 1;


    if(_write.torque_wl > WHEEL_MOTOR_limit)
    _write.torque_wl = WHEEL_MOTOR_limit;
    if(_write.torque_wl < -WHEEL_MOTOR_limit)
    _write.torque_wl = -WHEEL_MOTOR_limit;
    _write.torque_wl /= wheel_motor__left_sign * 5.0;
    
    if(_write.torque_wr > WHEEL_MOTOR_limit)
    _write.torque_wr = WHEEL_MOTOR_limit;
    if(_write.torque_wr < -WHEEL_MOTOR_limit)
    _write.torque_wr = -WHEEL_MOTOR_limit;
    _write.torque_wr /= wheel_motor__right_sign * 5.0;
    
    if(_write.torque_fl > MGlimit)
    _write.torque_fl = MGlimit;
    if(_write.torque_fl < -MGlimit)
    _write.torque_fl = -MGlimit;
    _write.torque_fl /= leg_motor__left_sign * 37.0;

    if(_write.torque_bl > MGlimit)
    _write.torque_bl = MGlimit;
    if(_write.torque_bl < -MGlimit)
    _write.torque_bl = -MGlimit;
    _write.torque_bl /= leg_motor__left_sign * 37.0;

    if(_write.torque_fr > MGlimit)
    _write.torque_fr = MGlimit;
    if(_write.torque_fr < -MGlimit)
    _write.torque_fr = -MGlimit;
    _write.torque_fr /= leg_motor__right_sign * 37.0;
    
    if(_write.torque_br > MGlimit)
    _write.torque_br = MGlimit;
    if(_write.torque_br < -MGlimit)
    _write.torque_br = -MGlimit;
    _write.torque_br /= leg_motor__right_sign * 37.0;


//----------------------------Save data to printout for debug-------------------------------------------------------------
    _debug_data.F_blr = F_blr;
    _debug_data.F_bll = F_bll;
    _debug_data.T_blr = T_blr;
    _debug_data.T_bll = T_bll;
    _debug_data.F_psi = F_psi;
    return;
}

void balancing_test::reset_s(){
    o_data.control_s = 0;
}

void balancing_test::reset_yaw(){
    o_data.control_yaw = 0;
}

write_data balancing_test::getwrite(){

//-----------------------------------------------------------Safety limit--------------------------------------------------------------------
    // if(o_data.theta_ll > 0.8 || o_data.theta_ll < -0.8 || o_data.theta_lr > 0.8 || o_data.theta_ll < -0.8){
    //     _write.torque_fl = 0;
    //     _write.torque_bl = 0;
    //     _write.torque_wl = 0;
    //     _write.torque_fl = 0;
    //     _write.torque_bl = 0;
    //     _write.torque_wl = 0;
    //     saftymode = true;
    // }
    return _write;
}

ref_data* balancing_test::get_ref(){
    return &_ref_data;
}



void balancing_test::printdata(){
    getwrite();
    Serial.print("torque_fr: ");
    Serial.println(_write.torque_fr * 37);
    Serial.print("torque_fl: ");
    Serial.println(_write.torque_fl * 37);
    Serial.print("torque_bl: ");
    Serial.println(_write.torque_bl * 37);
    Serial.print("torque_br: ");
    Serial.println(_write.torque_br * 37);
    Serial.print("torque_wl: ");
    Serial.println(_write.torque_wl * 5);
    Serial.print("torque_wr: ");
    Serial.println(_write.torque_wr * 5);
}
void balancing_test::print_observer(){
<<<<<<< HEAD
    Serial.print("speed_wl ");
    Serial.println(_data.speed_wl);
    Serial.print("speed_wr ");
    Serial.println(_data.speed_wr);
    Serial.print("s: ");
    Serial.println(o_data.control_s);
    Serial.print("s_dot_filtered: ");
    Serial.println(o_data.s_dot_filtered);
    Serial.print("imu_s: ");
    Serial.println(o_data.imu_s);
    Serial.print("imu_speed: ");
    Serial.println(o_data.imu_speed_x);
    Serial.print("b_accel: ");
    Serial.println(o_data.b_accel);
    Serial.print("leglength ll: ");
    Serial.printf("%f", o_data.ll);
    Serial.println();
    Serial.print("leglength lr: ");
    Serial.printf("%f", o_data.lr);
    Serial.println();
    Serial.print("leglength_dot ll: ");
    Serial.printf("%f\n", o_data.ll_dot);
    Serial.print("leglength_dot lr: ");
    Serial.printf("%f\n", o_data.lr_dot);
    Serial.print("ll_ddot: ");
    Serial.println(o_data.ll_ddot);
    Serial.print("lr_ddot: ");
    Serial.println(o_data.lr_ddot);
    Serial.print("theta_ll: ");
    Serial.printf("%f", o_data.theta_ll*RAD_TO_DEG);
    Serial.println();
    Serial.print("theta_lr: ");
    Serial.printf("%f", o_data.theta_lr*RAD_TO_DEG);
    Serial.println();
    Serial.print("theta_ll_dot: ");
    Serial.printf("%f", o_data.theta_ll_dot*RAD_TO_DEG);
    Serial.println();
    Serial.print("theta_lr_dot: ");
    Serial.printf("%f", o_data.theta_lr_dot*RAD_TO_DEG);
    Serial.println();
=======
    // Serial.print("speed_wl ");
    // Serial.println(_data.speed_wl);
    // Serial.print("speed_wr ");
    // Serial.println(_data.speed_wr);
    // Serial.print("s: ");
    // Serial.println(o_data.control_s);
    // Serial.print("s_dot_filtered: ");
    // Serial.println(o_data.s_dot_filtered);
    // Serial.print("imu_s: ");
    // Serial.println(o_data.imu_s);
    // Serial.print("imu_speed: ");
    // Serial.println(o_data.imu_speed_x);
    // Serial.print("b_accel: ");
    // Serial.println(o_data.b_accel);
    // Serial.print("leglength ll: ");
    // Serial.printf("%f", o_data.ll);
    // Serial.println();
    // Serial.print("leglength lr: ");
    // Serial.printf("%f", o_data.lr);
    // Serial.println();
    // Serial.print("leglength_dot ll: ");
    // Serial.printf("%f\n", o_data.ll_dot);
    // Serial.print("leglength_dot lr: ");
    // Serial.printf("%f\n", o_data.lr_dot);
    // Serial.print("ll_ddot: ");
    // Serial.println(o_data.ll_ddot);
    // Serial.print("lr_ddot: ");
    // Serial.println(o_data.lr_ddot);
    // Serial.print("theta_ll: ");
    // Serial.printf("%f", o_data.theta_ll*RAD_TO_DEG);
    // Serial.println();
    // Serial.print("theta_lr: ");
    // Serial.printf("%f", o_data.theta_lr*RAD_TO_DEG);
    // Serial.println();
    // Serial.print("theta_ll_dot: ");
    // Serial.printf("%f", o_data.theta_ll_dot*RAD_TO_DEG);
    // Serial.println();
    // Serial.print("theta_lr_dot: ");
    // Serial.printf("%f", o_data.theta_lr_dot*RAD_TO_DEG);
    // Serial.println();
>>>>>>> 2e2a8aa9
    // Serial.print("jl: ");
    // Serial.print(o_data.jl[0][0]);
    // Serial.print(" ");
    // Serial.println(o_data.jl[0][1]);
    // Serial.print(o_data.jl[1][0]);
    // Serial.print(" ");
    // Serial.println(o_data.jl[1][1]);
    // Serial.print("jr: ");
    // Serial.print(o_data.jr[0][0]);
    // Serial.print(" ");
    // Serial.println(o_data.jr[0][1]);
    // Serial.print(o_data.jr[1][0]);
    // Serial.print(" ");
    // Serial.println(o_data.jr[1][1]);
    Serial.printf("pitch: %f, roll: %f, yaw: %f\n", _data.imu_angle_pitch * RAD_TO_DEG, _data.imu_angle_roll * RAD_TO_DEG, _data.imu_angle_yaw * RAD_TO_DEG);
    Serial.printf("gyro pitch: %f, roll: %f, yaw: %f\n", _data.gyro_pitch * RAD_TO_DEG, _data.gyro_roll * RAD_TO_DEG, _data.gyro_yaw * RAD_TO_DEG);
}

void balancing_test::print_visual(){
    // Serial.printf("waggle graph %s %f \n", "theta_lr", o_data.theta_lr * RAD_TO_DEG);
    // Serial.printf("waggle graph %s %f \n", "theta_ll", o_data.theta_ll * RAD_TO_DEG);
    // Serial.printf("waggle graph %s %f \n", "theta_lr_dot", o_data.theta_lr_dot * RAD_TO_DEG);
    // Serial.printf("waggle graph %s %f \n", "theta_ll_dot", o_data.theta_ll_dot * RAD_TO_DEG);
    // Serial.printf("waggle graph %s %f \n", "Pitch", _data.imu_angle_pitch * RAD_TO_DEG);
    // Serial.printf("waggle graph %s %f \n", "Roll", _data.imu_angle_roll * RAD_TO_DEG);
    // Serial.printf("waggle graph %s %f \n", "Yaw", _data.imu_angle_yaw * RAD_TO_DEG);
    // Serial.printf("waggle graph %s %f \n", "Gyro_Pitch", _data.gyro_pitch * RAD_TO_DEG);
    // Serial.printf("waggle graph %s %f \n", "Gyro_Roll", _data.gyro_roll * RAD_TO_DEG);
    // Serial.printf("waggle graph %s %f \n", "Gyro_Yaw", _data.gyro_yaw * RAD_TO_DEG);
    // Serial.printf("waggle graph %s %f \n", "Control_Yaw", o_data.control_yaw * RAD_TO_DEG);
    // Serial.printf("waggle graph %s %f \n", "F_legl", _debug_data.F_bll);
    // Serial.printf("waggle graph %s %f \n", "F_legr", _debug_data.F_blr);
    // Serial.printf("waggle graph %s %f \n", "T_legl", _debug_data.T_bll);
    // Serial.printf("waggle graph %s %f \n", "T_legr", _debug_data.T_blr);
    // Serial.printf("waggle graph %s %f \n", "F_roll", _debug_data.F_psi);
    Serial.printf("waggle graph %s %f \n", "o_data.b_speed", o_data.b_speed); // Speed without filter
    Serial.printf("waggle graph %s %f \n", "o_data.b_accel", o_data.b_accel); // Acceleration without filter

    Serial.printf("waggle graph %s %f \n", "s_dot_unfiltered", o_data.s_dot_unfiltered); // Speed with filter
    Serial.printf("waggle graph %s %f \n", "s_dot_filtered", o_data.s_dot_filtered); // Speed with filter
    Serial.printf("waggle graph %s %f \n", "control_s", o_data.control_s); // Speed without filter
    Serial.printf("waggle graph %s %f \n", "body_accel_filtered", o_data.body_accel_filtered); // Acceleration with filter

<<<<<<< HEAD
    // Serial.printf("waggle graph %s %f \n", "s_dot_filtered", o_data.s_dot_filtered); // Speed with filter
    // Serial.printf("waggle graph %s %f \n", "body_accel_filtered", o_data.body_accel_filtered); // Acceleration with filter
=======
>>>>>>> 2e2a8aa9

    // Serial.printf("waggle graph %s %f \n", "ref_s", _ref_data.s );
    // Serial.printf("waggle graph %s %f \n", "ref_s_dot", _ref_data.speed);
    // Serial.printf("waggle graph %s %f \n", "ref_yaw", _ref_data.yaw);
    // Serial.printf("waggle graph %s %f \n", "ref_yaw_dot", _ref_data.yaw_dot );
    // Serial.printf("waggle graph %s %f \n", "ref_llength", _ref_data.goal_l);
    
    // Serial.printf("waggle graph %s %f \n", "pitch", _data.imu_angle_pitch * RAD_TO_DEG);
    // Serial.printf("waggle graph %s %f \n", "roll", _data.imu_angle_roll * RAD_TO_DEG);
    // Serial.printf("waggle graph %s %f \n", "yaw", _data.imu_angle_yaw * RAD_TO_DEG);
    return ;
}<|MERGE_RESOLUTION|>--- conflicted
+++ resolved
@@ -3,11 +3,7 @@
 void balancing_test::init(){
     slowdalay_help = micros();
     o_data.Q = 0.6; // Need tune
-<<<<<<< HEAD
     o_data.R_v = 0.0001; // Need tune
-=======
-    o_data.R_v = 0.00001; // Need tune
->>>>>>> 2e2a8aa9
     o_data.R_a = 0.1; // Need tune
     o_data.P[0][0] = 10;
     o_data.P[0][1] = 10;
@@ -26,7 +22,6 @@
     // p matrix for average leg length
     float tempp[P_LOCO_ROW][4][10] = {
         {
-<<<<<<< HEAD
             {-0.311626, -1.159928, -0.931607, -1.967591, 5.159878, 5.190632, -25.334997, 4.144864, -4.551144, 13.775539, },
             {-0.311626, -1.159928, 0.931607, 1.967591, -25.334997, 4.144864, 5.159878, 5.190632, -4.551144, 13.775539, },
             {-3.806412, -24.751227, -6.417710, -13.189415, 13.455799, -4.005782, -39.302868, -1.473885, -25.789983, -11.338040, },
@@ -49,30 +44,6 @@
             {-0.267277, -1.777999, 0.293152, 0.601085, -2.865341, -0.361960, -2.697777, -0.375268, -1.823804, -1.065403, },
             {0.347165, 2.251524, -0.124597, -0.278757, 1.425459, 0.385984, 1.192278, -0.073532, -46.760420, -6.535535, },
             {0.347165, 2.251524, 0.124597, 0.278757, 1.192278, -0.073532, 1.425459, 0.385984, -46.760420, -6.535535, },
-=======
-            {-0.345131, -0.820201, -2.012599, -1.028943, 6.551991, 5.169364, -28.131742, 3.441288, -0.486574, 13.661905, },
-            {-0.345131, -0.820201, 2.012599, 1.028943, -28.131742, 3.441288, 6.551991, 5.169364, -0.486574, 13.661905, },
-            {-4.437724, -23.495997, -21.546051, -11.410433, 43.546815, -2.877318, -73.642383, -2.393106, -25.862558, -10.791666, },
-            {-4.437724, -23.495997, 21.546051, 11.410433, -73.642383, -2.393106, 43.546815, -2.877318, -25.862558, -10.791666, },
-        },
-        {
-            {0.318252, 0.809070, 0.182998, 0.115914, 0.354209, -5.243803, 22.469987, -3.385791, -1.698062, -13.421109, },
-            {0.318252, 0.809070, -0.182998, -0.115914, 22.469987, -3.385791, 0.354209, -5.243803, -1.698062, -13.421109, },
-            {4.283221, 22.568197, 24.460118, 12.882622, -68.038588, 1.165928, 94.211057, 2.694054, 24.858781, 9.883646, },
-            {4.283221, 22.568197, -24.460118, -12.882622, 94.211057, 2.694054, -68.038588, 1.165928, 24.858781, 9.883646, },
-        },
-        {
-            {-0.108510, -0.434782, 1.523810, 0.828435, -12.958869, -0.344395, -3.423864, 0.292643, 2.725719, 5.198045, },
-            {-0.108510, -0.434782, -1.523810, -0.828435, -3.423864, 0.292643, -12.958869, -0.344395, 2.725719, 5.198045, },
-            {-1.639377, -8.566081, -9.580798, -5.120682, 38.512534, 1.459998, -46.814778, -1.678512, -9.068379, -3.278287, },
-            {-1.639377, -8.566081, 9.580798, 5.120682, -46.814778, -1.678512, 38.512534, 1.459998, -9.068379, -3.278287, },
-        },
-        {
-            {-0.298065, -1.618429, -0.506192, -0.239358, -2.641439, -0.375880, -2.790641, -0.342435, -1.805698, -1.029699, },
-            {-0.298065, -1.618429, 0.506192, 0.239358, -2.790641, -0.342435, -2.641439, -0.375880, -1.805698, -1.029699, },
-            {0.376976, 1.984374, -0.366737, -0.208761, 1.985193, 0.433753, 0.560780, -0.132260, -46.845666, -6.579072, },
-            {0.376976, 1.984374, 0.366737, 0.208761, 0.560780, -0.132260, 1.985193, 0.433753, -46.845666, -6.579072, },
->>>>>>> 2e2a8aa9
         },
     };
     memcpy(p,tempp,sizeof(tempp));
@@ -273,12 +244,7 @@
 
     // o_data.wheel_speed_dot = (o_data.s_dot_filtered - o_data.wheel_speed_old) / _dt;
     // o_data.wheel_speed_old = o_data.s_dot_filtered;
-<<<<<<< HEAD
     o_data.b_speed = (0.05/2 * (-_data.speed_wl + _data.speed_wr)) - (1/2) * (o_data.ll*(o_data.theta_ll_dot + _data.imu_angle_pitch)*cos(phi0l) + o_data.lr*(o_data.theta_lr_dot + _data.imu_angle_pitch)*cos(phi0r)) - (1/2)* (o_data.ll_dot * sin(phi0l) + o_data.lr_dot * sin(phi0r));
-=======
-    o_data.s_dot_unfiltered = - 0.05/2 * (_data.speed_wl + _data.speed_wr);
-    o_data.b_speed = o_data.s_dot_unfiltered - (1/2) * (o_data.ll*(o_data.theta_ll_dot + _data.imu_angle_pitch)*cos(phi0l) + o_data.lr*(o_data.theta_lr_dot + _data.imu_angle_pitch)*cos(phi0r)) - (1/2)* (o_data.ll_dot * sin(phi0l) + o_data.lr_dot * sin(phi0r));
->>>>>>> 2e2a8aa9
     o_data.b_accel = _data.imu_accel_x;
        
 //-------------------------------------------filter by a kalman filter (I will update this soon) ---------------------------------------------------------------------
@@ -360,11 +326,7 @@
     o_data.s_dot_filtered = o_data.body_speed_filtered + (1/2) * (o_data.ll*(o_data.theta_ll_dot + _data.imu_angle_pitch)*cos(phi0l) + o_data.lr*(o_data.theta_lr_dot + _data.imu_angle_pitch)*cos(phi0r)) - (1/2)* (o_data.ll_dot * sin(phi0l) + o_data.lr_dot * sin(phi0r));
     o_data.wheel_speed_dot = (o_data.s_dot_filtered - o_data.wheel_speed_old) / _dt;
     o_data.wheel_speed_old = o_data.s_dot_filtered;
-<<<<<<< HEAD
     if(abs(o_data.s_dot_filtered) < 0.001){ //0.1cm/s
-=======
-    if(abs(o_data.s_dot_filtered) < 0.01){ //0.1cm/s
->>>>>>> 2e2a8aa9
         o_data.s_dot_filtered = 0;
     }
     
@@ -423,11 +385,7 @@
     float dx[10];
     // dx[0] = 0; //Ignore // s
     dx[0] = _ref_data.s - o_data.control_s; // s
-<<<<<<< HEAD
-    dx[1] = _ref_data.speed - o_data.s_dot_filtered; // speed
-=======
     dx[1] = _ref_data.s_dot - o_data.s_dot_filtered; // speed
->>>>>>> 2e2a8aa9
     // dx[2] = 0; //Ignore // yaw
     dx[2] = _ref_data.yaw -o_data.control_yaw; // yaw angle //We don't have this data and don't need it
     if(dx[2] < -180 * DEG_TO_RAD)
@@ -589,7 +547,6 @@
     Serial.println(_write.torque_wr * 5);
 }
 void balancing_test::print_observer(){
-<<<<<<< HEAD
     Serial.print("speed_wl ");
     Serial.println(_data.speed_wl);
     Serial.print("speed_wr ");
@@ -630,48 +587,6 @@
     Serial.print("theta_lr_dot: ");
     Serial.printf("%f", o_data.theta_lr_dot*RAD_TO_DEG);
     Serial.println();
-=======
-    // Serial.print("speed_wl ");
-    // Serial.println(_data.speed_wl);
-    // Serial.print("speed_wr ");
-    // Serial.println(_data.speed_wr);
-    // Serial.print("s: ");
-    // Serial.println(o_data.control_s);
-    // Serial.print("s_dot_filtered: ");
-    // Serial.println(o_data.s_dot_filtered);
-    // Serial.print("imu_s: ");
-    // Serial.println(o_data.imu_s);
-    // Serial.print("imu_speed: ");
-    // Serial.println(o_data.imu_speed_x);
-    // Serial.print("b_accel: ");
-    // Serial.println(o_data.b_accel);
-    // Serial.print("leglength ll: ");
-    // Serial.printf("%f", o_data.ll);
-    // Serial.println();
-    // Serial.print("leglength lr: ");
-    // Serial.printf("%f", o_data.lr);
-    // Serial.println();
-    // Serial.print("leglength_dot ll: ");
-    // Serial.printf("%f\n", o_data.ll_dot);
-    // Serial.print("leglength_dot lr: ");
-    // Serial.printf("%f\n", o_data.lr_dot);
-    // Serial.print("ll_ddot: ");
-    // Serial.println(o_data.ll_ddot);
-    // Serial.print("lr_ddot: ");
-    // Serial.println(o_data.lr_ddot);
-    // Serial.print("theta_ll: ");
-    // Serial.printf("%f", o_data.theta_ll*RAD_TO_DEG);
-    // Serial.println();
-    // Serial.print("theta_lr: ");
-    // Serial.printf("%f", o_data.theta_lr*RAD_TO_DEG);
-    // Serial.println();
-    // Serial.print("theta_ll_dot: ");
-    // Serial.printf("%f", o_data.theta_ll_dot*RAD_TO_DEG);
-    // Serial.println();
-    // Serial.print("theta_lr_dot: ");
-    // Serial.printf("%f", o_data.theta_lr_dot*RAD_TO_DEG);
-    // Serial.println();
->>>>>>> 2e2a8aa9
     // Serial.print("jl: ");
     // Serial.print(o_data.jl[0][0]);
     // Serial.print(" ");
@@ -710,16 +625,8 @@
     Serial.printf("waggle graph %s %f \n", "o_data.b_speed", o_data.b_speed); // Speed without filter
     Serial.printf("waggle graph %s %f \n", "o_data.b_accel", o_data.b_accel); // Acceleration without filter
 
-    Serial.printf("waggle graph %s %f \n", "s_dot_unfiltered", o_data.s_dot_unfiltered); // Speed with filter
-    Serial.printf("waggle graph %s %f \n", "s_dot_filtered", o_data.s_dot_filtered); // Speed with filter
-    Serial.printf("waggle graph %s %f \n", "control_s", o_data.control_s); // Speed without filter
-    Serial.printf("waggle graph %s %f \n", "body_accel_filtered", o_data.body_accel_filtered); // Acceleration with filter
-
-<<<<<<< HEAD
     // Serial.printf("waggle graph %s %f \n", "s_dot_filtered", o_data.s_dot_filtered); // Speed with filter
     // Serial.printf("waggle graph %s %f \n", "body_accel_filtered", o_data.body_accel_filtered); // Acceleration with filter
-=======
->>>>>>> 2e2a8aa9
 
     // Serial.printf("waggle graph %s %f \n", "ref_s", _ref_data.s );
     // Serial.printf("waggle graph %s %f \n", "ref_s_dot", _ref_data.speed);
