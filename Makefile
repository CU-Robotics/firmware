--- conflicted
+++ resolved
@@ -4,41 +4,6 @@
 # Detect the current operating system using uname
 UNAME := $(shell uname -s)
 
-<<<<<<< HEAD
-# Teensy core library files
-TEENSY_DIR = teensy4
-TEENSY_INCLUDE = -I$(TEENSY_DIR)
-# name of the output lib file
-TEENSY_LIB_NAME = libteensy4.a
-# lib file name stripped of initial 'lib' and '.a'
-TEENSY_LIB = teensy4
-
-# Used external libraries
-LIBRARY_DIR = libraries
-LIBRARY_SOURCE_C = $(shell find $(LIBRARY_DIR) -name "*.c") 
-LIBRARY_SOURCE_CPP = $(shell find $(LIBRARY_DIR) -name "*.cpp")
-# sensor libraries
-LIBRARY_INCLUDE =  -Ilibraries/Adafruit_BusIO -Ilibraries/Adafruit_ICM20X -Ilibraries/Adafruit_LIS3MDL -Ilibraries/Adafruit_LSM6DS -Ilibraries/Adafruit_Sensor
-LIBRARY_INCLUDE += -Ilibraries/FreqMeasureMulti -Ilibraries/VL53L4CD -Ilibraries/FastLED/src -Ilibraries/Teensy_Camera
-# communication libraries
-LIBRARY_INCLUDE += -Ilibraries/FlexCAN_T4  -Ilibraries/SPI -Ilibraries/Wire -Ilibraries/QNEthernet/src -Ilibraries/FlexIO_t4
-# utility libraries
-LIBRARY_INCLUDE += -Ilibraries/unity  -Ilibraries/SD -Ilibraries/SdFat/src -Ilibraries/TeensyDebug/src
-# name of the output lib file
-LIBRARY_LIB_NAME = liblibs.a
-# lib file name stripped of initial 'lib' and '.a'
-LIBRARY_LIB = libs
-
-# Project files
-PROJECT_DIR = .
-PROJECT_SRC_DIR = src
-PROJECT_SOURCE = $(shell find $(PROJECT_SRC_DIR) -name "*.cpp") $(shell find $(PROJECT_SRC_DIR) -name "*.c")
-PROJECT_INCLUDE = -Isrc
-# application filename will end up as PROJECT_NAME.hex once built
-PROJECT_NAME = firmware
-
-# Teensy41 compiler flags
-=======
 # The name of the target executable
 TARGET_EXEC := firmware
 
@@ -83,7 +48,6 @@
 INCLUDE_FLAGS := $(TEENSY_INC_FLAGS) $(LIBRARY_INC_FLAGS) $(SRC_INC_FLAGS)
 
 # Compiler flags specific to Teensy 4.1
->>>>>>> a89c8e6f
 TEENSY4_FLAGS = -DF_CPU=600000000 -DUSB_CUSTOM -DLAYOUT_US_ENGLISH -D__IMXRT1062__ -DTEENSYDUINO=159 -DARDUINO_TEENSY41 -DARDUINO=10813
 
 # CPU flags to optimize code for the Teensy processor
