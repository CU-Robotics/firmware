#include "CAN_Manager.hpp"
#include "DR16.hpp"

CAN_Manager can;
DR16 sensor;

<<<<<<< HEAD
void print()
{
}

void readState()
{
  byte tmp[18];
	Serial5.readBytes(tmp, 18); 
  Serial5.flush();
  Serial5.clear();

  // translates data into info about controller actions
  float r_stick_x = bounded_map(((tmp[1] & 0x07) << 8) | tmp[0], 364, 1684, -1000, 1000) / 1000.0;
	float r_stick_y = bounded_map(((tmp[2] & 0x3F) << 5) | ((tmp[1] & 0xF8) >> 3), 364, 1684, -1000, 1000) / 1000.0;
	float l_stick_x = bounded_map((((tmp[4] & 0x01) << 10) | (tmp[3] << 2)) | ((tmp[2] & 0xC0) >> 6), 364, 1684, -1000, 1000) / 1000.0;
	float l_stick_y = bounded_map(((tmp[5] & 0x0F) << 7) | ((tmp[4] & 0xFE) >> 1), 364, 1684, -1000, 1000) / 1000.0;
	float wheel = bounded_map((tmp[17] << 8) | tmp[16], 364, 1684, -1000, 1000) / 1000.0;
	int l_switch = (tmp[5] & 0xC0) >> 6;
	int r_switch = (tmp[5] & 0x30) >> 4;

  for (int i = 0; i < 18; i++) 
    Serial.printf("%.2x\t", tmp[i]);
  Serial.println();

  state[0] = r_stick_x;
  state[1] = r_stick_y;
  state[2] = l_stick_x;
  state[3] = l_stick_y;
  state[4] = wheel;
  state[5] = (float)l_switch;
  state[6] = (float)r_switch;
}

void scaleState()
{
  for (int i = 0; i < 5; i++)
  {
    state[i] *= 256;
  }
}
=======
uint32_t currTime = 0;
uint32_t dt = 0;
>>>>>>> 069baaee

void setup() {
  Serial5.clear();
	Serial5.begin(100000, SERIAL_8E1_RXINV_TXINV);

  can.init();
  sensor.Init();
}

void loop() {
  delay(1);
  while(can.read()) {}

  sensor.Read();

  can.zero();

  can.write();
}<|MERGE_RESOLUTION|>--- conflicted
+++ resolved
@@ -3,52 +3,6 @@
 
 CAN_Manager can;
 DR16 sensor;
-
-<<<<<<< HEAD
-void print()
-{
-}
-
-void readState()
-{
-  byte tmp[18];
-	Serial5.readBytes(tmp, 18); 
-  Serial5.flush();
-  Serial5.clear();
-
-  // translates data into info about controller actions
-  float r_stick_x = bounded_map(((tmp[1] & 0x07) << 8) | tmp[0], 364, 1684, -1000, 1000) / 1000.0;
-	float r_stick_y = bounded_map(((tmp[2] & 0x3F) << 5) | ((tmp[1] & 0xF8) >> 3), 364, 1684, -1000, 1000) / 1000.0;
-	float l_stick_x = bounded_map((((tmp[4] & 0x01) << 10) | (tmp[3] << 2)) | ((tmp[2] & 0xC0) >> 6), 364, 1684, -1000, 1000) / 1000.0;
-	float l_stick_y = bounded_map(((tmp[5] & 0x0F) << 7) | ((tmp[4] & 0xFE) >> 1), 364, 1684, -1000, 1000) / 1000.0;
-	float wheel = bounded_map((tmp[17] << 8) | tmp[16], 364, 1684, -1000, 1000) / 1000.0;
-	int l_switch = (tmp[5] & 0xC0) >> 6;
-	int r_switch = (tmp[5] & 0x30) >> 4;
-
-  for (int i = 0; i < 18; i++) 
-    Serial.printf("%.2x\t", tmp[i]);
-  Serial.println();
-
-  state[0] = r_stick_x;
-  state[1] = r_stick_y;
-  state[2] = l_stick_x;
-  state[3] = l_stick_y;
-  state[4] = wheel;
-  state[5] = (float)l_switch;
-  state[6] = (float)r_switch;
-}
-
-void scaleState()
-{
-  for (int i = 0; i < 5; i++)
-  {
-    state[i] *= 256;
-  }
-}
-=======
-uint32_t currTime = 0;
-uint32_t dt = 0;
->>>>>>> 069baaee
 
 void setup() {
   Serial5.clear();
